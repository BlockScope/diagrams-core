{-# LANGUAGE CPP                        #-}
{-# LANGUAGE FlexibleContexts           #-}
{-# LANGUAGE FlexibleInstances          #-}
{-# LANGUAGE GeneralizedNewtypeDeriving #-}
{-# LANGUAGE MultiParamTypeClasses      #-}
{-# LANGUAGE RankNTypes                 #-}
{-# LANGUAGE StandaloneDeriving         #-}
{-# LANGUAGE TypeFamilies               #-}
{-# LANGUAGE UndecidableInstances       #-}
-----------------------------------------------------------------------------
-- |
-- Module      :  Diagrams.Core.Envelope
-- Copyright   :  (c) 2011 diagrams-core team (see LICENSE)
-- License     :  BSD-style (see LICENSE)
-- Maintainer  :  diagrams-discuss@googlegroups.com
--
-- diagrams-core defines the core library of primitives forming the
-- basis of an embedded domain-specific language for describing and
-- rendering diagrams.
--
-- The @Diagrams.Core.Envelope@ module defines a data type and type class for
-- \"envelopes\", aka functional bounding regions.
--
-----------------------------------------------------------------------------

module Diagrams.Core.Envelope
       ( -- * Envelopes
         Envelope(..)

       , appEnvelope
       , onEnvelope
       , mkEnvelope
       , pointEnvelope

       , Enveloped(..)

         -- * Utility functions
       , diameter
       , radius
       , extent
       , size
       , envelopeVMay
       , envelopeV
       , envelopePMay
       , envelopeP
       , envelopeSMay
       , envelopeS

         -- * Miscellaneous
       , OrderedField
       ) where

#if __GLASGOW_HASKELL__ < 710
import           Control.Applicative     ((<$>))
#endif
import           Control.Lens            (Rewrapped, Wrapped (..), iso, mapped,
                                          op, over, (&), (.~), _Wrapping')
import           Data.Functor.Rep
import qualified Data.Map                as M
import           Data.Maybe              (fromMaybe)
import           Data.Semigroup
import qualified Data.Set                as S

import           Diagrams.Core.Context
import           Diagrams.Core.HasOrigin
import           Diagrams.Core.Points
import           Diagrams.Core.Transform
import           Diagrams.Core.V

import           Linear.Metric
import           Linear.Vector


------------------------------------------------------------
--  Envelopes  ---------------------------------------------
------------------------------------------------------------

-- | Every diagram comes equipped with an /envelope/.  What is an envelope?
--
--   Consider first the idea of a /bounding box/. A bounding box
--   expresses the distance to a bounding plane in every direction
--   parallel to an axis.  That is, a bounding box can be thought of
--   as the intersection of a collection of half-planes, two
--   perpendicular to each axis.
--
--   More generally, the intersection of half-planes in /every/
--   direction would give a tight \"bounding region\", or convex hull.
--   However, representing such a thing intensionally would be
--   impossible; hence bounding boxes are often used as an
--   approximation.
--
--   An envelope is an /extensional/ representation of such a
--   \"bounding region\".  Instead of storing some sort of direct
--   representation, we store a /function/ which takes a direction as
--   input and gives a distance to a bounding half-plane as output.
--   The important point is that envelopes can be composed, and
--   transformed by any affine transformation.
--
--   Formally, given a vector @v@, the envelope computes a scalar @s@ such
--   that
--
--     * for every point @u@ inside the diagram,
--       if the projection of @(u - origin)@ onto @v@ is @s' *^ v@, then @s' <= s@.
--
--     * @s@ is the smallest such scalar.
--
--   There is also a special \"empty envelope\".
--
--   The idea for envelopes came from
--   Sebastian Setzer; see
--   <http://byorgey.wordpress.com/2009/10/28/collecting-attributes/#comment-2030>.  See also Brent Yorgey, /Monoids: Theme and Variations/, published in the 2012 Haskell Symposium: <http://www.cis.upenn.edu/~byorgey/pub/monoid-pearl.pdf>; video: <http://www.youtube.com/watch?v=X-8NCkD2vOw>.
newtype Envelope v n = Envelope (Option (v n -> Max n))

instance Wrapped (Envelope v n) where
  type Unwrapped (Envelope v n) = Option (v n -> Max n)
  _Wrapped' = iso (\(Envelope e) -> e) Envelope

instance Rewrapped (Envelope v n) (Envelope v' n')

appEnvelope :: Envelope v n -> Maybe (v n -> n)
appEnvelope (Envelope (Option e)) = (getMax .) <$> e

onEnvelope :: ((v n -> n) -> v n -> n) -> Envelope v n -> Envelope v n
onEnvelope t = over (_Wrapping' Envelope . mapped) ((Max .) . t . (getMax .))

mkEnvelope :: (v n -> n) -> Envelope v n
mkEnvelope = Envelope . Option . Just . (Max .)

-- | Create an envelope for the given point.
pointEnvelope :: (Fractional n, Metric v) => Point v n -> Envelope v n
pointEnvelope p = moveTo p (mkEnvelope $ const 0)

-- | Envelopes form a semigroup with pointwise maximum as composition.
--   Hence, if @e1@ is the envelope for diagram @d1@, and
--   @e2@ is the envelope for @d2@, then @e1 \`mappend\` e2@
--   is the envelope for @d1 \`atop\` d2@.
deriving instance Ord n => Semigroup (Envelope v n)

-- | The special empty envelope is the identity for the
--   'Monoid' instance.
deriving instance Ord n => Monoid (Envelope v n)


--   XXX add some diagrams here to illustrate!  Note that Haddock supports
--   inline images, using a \<\<url\>\> syntax.

type instance V (Envelope v n) = v
type instance N (Envelope v n) = n

-- | The local origin of an envelope is the point with respect to
--   which bounding queries are made, /i.e./ the point from which the
--   input vectors are taken to originate.
instance (Metric v, Fractional n) => HasOrigin (Envelope v n) where
  moveOriginTo (P u) = onEnvelope $ \f v -> f v - ((u ^/ (v `dot` v)) `dot` v)

instance Show (Envelope v n) where
  show _ = "<envelope>"

------------------------------------------------------------
--  Transforming envelopes  --------------------------------
------------------------------------------------------------

instance (Metric v, Floating n) => Transformable (Envelope v n) where
  transform t = moveOriginTo (P . negated . transl $ t) . onEnvelope g
    where
      -- XXX add lots of comments explaining this!
      g f v = f v' / (v' `dot` vi)
        where
          v' = signorm $ lapp (transp t) v
          vi = apply (inv t) v

------------------------------------------------------------
--  Enveloped class
------------------------------------------------------------

-- | When dealing with envelopes we often want scalars to be an
--   ordered field (i.e. support all four arithmetic operations and be
--   totally ordered) so we introduce this class as a convenient
--   shorthand.
class (Floating s, Ord s) => OrderedField s
instance (Floating s, Ord s) => OrderedField s

-- | @Enveloped@ abstracts over things which have an envelope.
class (Metric (V a), OrderedField (N a)) => Enveloped a where

  -- | Compute the envelope of an object.  For types with an intrinsic
  --   notion of \"local origin\", the envelope will be based there.
  --   Other types (e.g. 'Trail') may have some other default
  --   reference point at which the envelope will be based; their
  --   instances should document what it is.
  getEnvelope :: a -> Contextual (V a) (N a) (Envelope (V a) (N a))

instance (Metric v, OrderedField n) => Enveloped (Envelope v n) where
  getEnvelope = return

instance (OrderedField n, Metric v) => Enveloped (Point v n) where
  getEnvelope p = return . moveTo p . mkEnvelope $ const 0

instance Enveloped t => Enveloped (TransInv t) where
  getEnvelope = getEnvelope . op TransInv

instance (Enveloped a, Enveloped b, V a ~ V b, N a ~ N b) => Enveloped (a,b) where
  getEnvelope (x,y) = getEnvelope x <> getEnvelope y

instance Enveloped b => Enveloped [b] where
  getEnvelope = mconcat . map getEnvelope

instance Enveloped b => Enveloped (M.Map k b) where
  getEnvelope = mconcat . map getEnvelope . M.elems

instance Enveloped b => Enveloped (S.Set b) where
  getEnvelope = mconcat . map getEnvelope . S.elems

------------------------------------------------------------
--  Computing with envelopes
------------------------------------------------------------

-- | Compute the vector from the local origin to a separating
--   hyperplane in the given direction, or @Nothing@ for the empty
--   envelope.
envelopeVMay :: Enveloped a => Vn a -> a -> Contextual (V a) (N a) (Maybe (Vn a))
envelopeVMay v = fmap (fmap ((*^ v) . ($ v)) . appEnvelope) . getEnvelope

-- | Compute the vector from the local origin to a separating
--   hyperplane in the given direction.  Returns the zero vector for
--   the empty envelope.
envelopeV :: Enveloped a => Vn a -> a -> Contextual (V a) (N a) (Vn a)
envelopeV v = fmap (fromMaybe zero) . envelopeVMay v

-- | Compute the point on a separating hyperplane in the given
--   direction, or @Nothing@ for the empty envelope.
envelopePMay :: (V a ~ v, N a ~ n, Enveloped a) => v n -> a -> Contextual v n (Maybe (Point v n))
envelopePMay v = fmap (fmap P) . envelopeVMay v

-- | Compute the point on a separating hyperplane in the given
--   direction.  Returns the origin for the empty envelope.
envelopeP :: (V a ~ v, N a ~ n, Enveloped a) => v n -> a -> Contextual v n (Point v n)
envelopeP v = fmap P . envelopeV v

-- | Equivalent to the norm of 'envelopeVMay':
--
--   @ envelopeSMay v x == fmap norm (envelopeVMay v x) @
--
--   (other than differences in rounding error)
--
--   Note that the 'envelopeVMay' / 'envelopePMay' functions above should be
--   preferred, as this requires a call to norm.  However, it is more
--   efficient than calling norm on the results of those functions.
envelopeSMay :: (V a ~ v, N a ~ n, Enveloped a) => v n -> a -> Contextual v n (Maybe n)
envelopeSMay v = fmap (fmap ((* norm v) . ($ v)) . appEnvelope) . getEnvelope

-- | Equivalent to the norm of 'envelopeV':
--
--   @ envelopeS v x == norm (envelopeV v x) @
--
--   (other than differences in rounding error)
--
--   Note that the 'envelopeV' / 'envelopeP' functions above should be
--   preferred, as this requires a call to norm. However, it is more
--   efficient than calling norm on the results of those functions.
envelopeS :: (V a ~ v, N a ~ n, Enveloped a, Num n) => v n -> a -> Contextual v n n
envelopeS v = fmap (fromMaybe 0) . envelopeSMay v

-- | Compute the diameter of a enveloped object along a particular
--   vector.  Returns zero for the empty envelope.
diameter :: (V a ~ v, N a ~ n, Enveloped a) => v n -> a -> Contextual v n n
diameter v = fmap (maybe 0 (\(lo,hi) -> (hi - lo) * norm v)) . extent v

-- | Compute the \"radius\" (1\/2 the diameter) of an enveloped object
--   along a particular vector.
radius :: (V a ~ v, N a ~ n, Enveloped a) => v n -> a -> Contextual v n n
radius v = fmap (0.5*) . diameter v

-- | Compute the range of an enveloped object along a certain
--   direction.  Returns a pair of scalars @(lo,hi)@ such that the
--   object extends from @(lo *^ v)@ to @(hi *^ v)@. Returns @Nothing@
--   for objects with an empty envelope.
extent :: (V a ~ v, N a ~ n, Enveloped a) => v n -> a -> Contextual v n (Maybe (n, n))
extent v a = (fmap (( fmap (\f -> (-f (negated v), f v))) . appEnvelope)) (getEnvelope a)

-- | The smallest positive vector that bounds the envelope of an object.
<<<<<<< HEAD
size :: (V a ~ v, N a ~ n, Enveloped a, HasBasis v) => a -> Contextual v n (v n)
size d = undefined --fmap (tabulate $ \(E l) -> diameter (zero & l .~ 1)) d
=======
size :: (V a ~ v, N a ~ n, Enveloped a, HasBasis v) => a -> v n
size d = tabulate $ \(E l) -> diameter (zero & l .~ 1) d
>>>>>>> 776232a8
<|MERGE_RESOLUTION|>--- conflicted
+++ resolved
@@ -279,10 +279,5 @@
 extent v a = (fmap (( fmap (\f -> (-f (negated v), f v))) . appEnvelope)) (getEnvelope a)
 
 -- | The smallest positive vector that bounds the envelope of an object.
-<<<<<<< HEAD
 size :: (V a ~ v, N a ~ n, Enveloped a, HasBasis v) => a -> Contextual v n (v n)
-size d = undefined --fmap (tabulate $ \(E l) -> diameter (zero & l .~ 1)) d
-=======
-size :: (V a ~ v, N a ~ n, Enveloped a, HasBasis v) => a -> v n
-size d = tabulate $ \(E l) -> diameter (zero & l .~ 1) d
->>>>>>> 776232a8
+size d = undefined --fmap (tabulate $ \(E l) -> diameter (zero & l .~ 1)) d