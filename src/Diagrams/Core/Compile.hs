--- conflicted
+++ resolved
@@ -45,90 +45,6 @@
 
 import           Linear.Metric hiding (qd)
 
-<<<<<<< HEAD
-=======
--- Typeable1 is a depreciated synonym in ghc > 707
-#if __GLASGOW_HASKELL__ >= 707
-#define Typeable1 Typeable
-#endif
-
-emptyDTree :: Tree (DNode b v n a)
-emptyDTree = Node DEmpty []
-
-uncurry3 :: (a -> b -> c -> r) -> (a, b, c) -> r
-uncurry3 f (x, y, z) = f x y z
-
--- | Convert a @QDiagram@ into a raw tree.
-toDTree :: (HasLinearMap v, Floating n, Typeable n)
-        => n -> n -> QDiagram b v n m -> Maybe (DTree b v n Annotation)
-toDTree g n (QD qd)
-  = foldDUAL
-
-      -- Prims at the leaves.  We ignore the accumulated d-annotations
-      -- for prims (since we instead distribute them incrementally
-      -- throughout the tree as they occur), or pass them to the
-      -- continuation in the case of a delayed node.
-      (\d -> withQDiaLeaf
-
-               -- Prim: make a leaf node
-               (\p -> Node (DPrim p) [])
-
-               -- Delayed tree: pass the accumulated d-annotations to
-               -- the continuation, convert the result to a DTree, and
-               -- splice it in, adding a DDelay node to mark the point
-               -- of the splice.
-               (Node DDelay . (:[]) . fromMaybe emptyDTree . toDTree g n . ($ (d, g, n)) . uncurry3)
-      )
-
-      -- u-only leaves --> empty DTree. We don't care about the
-      -- u-annotations.
-      emptyDTree
-
-      -- a non-empty list of child trees.
-      (\ts -> case NEL.toList ts of
-                [t] -> t
-                ts' -> Node DEmpty ts'
-      )
-
-      -- Internal d-annotations.  We untangle the interleaved
-      -- transformations and style, and carefully place the style
-      -- /above/ the transform in the tree (since by calling
-      -- 'untangle' we have already performed the action of the
-      -- transform on the style).
-      (\d t -> case get d of
-                 Option Nothing   -> t
-                 Option (Just d') ->
-                   let (tr,sty) = untangle d'
-                   in  Node (DStyle sty) [Node (DTransform tr) [t]]
-      )
-
-      -- Internal a-annotations.
-      (\a t -> Node (DAnnot a) [t])
-      qd
-
--- | Convert a @DTree@ to an @RTree@ which can be used dirctly by backends.
---   A @DTree@ includes nodes of type @DTransform (Transformation v)@;
---   in the @RTree@ transform is pushed down until it reaches a primitive node.
-fromDTree :: forall b v n. (Floating n, HasLinearMap v)
-          => DTree b v n Annotation -> RTree b v n Annotation
-fromDTree = fromDTree' mempty
-  where
-    fromDTree' :: HasLinearMap v => Transformation v n -> DTree b v n Annotation -> RTree b v n Annotation
-    -- We put the accumulated transformation (accTr) and the prim
-    -- into an RPrim node.
-    fromDTree' accTr (Node (DPrim p) _)
-      = Node (RPrim (transform accTr p)) []
-
-    -- Styles are transformed then stored in their own node
-    -- and accTr is push down the tree.
-    fromDTree' accTr (Node (DStyle s) ts)
-      = Node (RStyle (transform accTr s)) (fmap (fromDTree' accTr) ts)
-
-    -- Transformations are accumulated and pushed down as well.
-    fromDTree' accTr (Node (DTransform tr) ts)
-      = Node REmpty (fmap (fromDTree' (accTr <> tr)) ts)
->>>>>>> 776232a8
-
 -- | Apply a style transformation on 'RStyle' nodes; the identity for
 --   other 'RNode's.
 onRStyle :: (Style v n -> Style v n) -> RNode b v n a -> RNode b v n a
@@ -167,4 +83,4 @@
   :: (Backend b v n , HasLinearMap v, Metric v, Typeable1 v,
       Typeable n, OrderedField n, Monoid' m)
   => b -> Options b v n -> QDiagram b v n m -> Result b v n
-renderDia b opts d = snd (renderDiaT b opts d)
+renderDia b opts d = snd (renderDiaT b opts d)