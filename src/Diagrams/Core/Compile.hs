{-# LANGUAGE CPP                   #-}
{-# LANGUAGE FlexibleContexts      #-}
{-# LANGUAGE MultiParamTypeClasses #-}
{-# LANGUAGE ScopedTypeVariables   #-}
{-# LANGUAGE TypeOperators         #-}

-----------------------------------------------------------------------------
-- |
-- Module      :  Diagrams.Core.Compile
-- Copyright   :  (c) 2013 diagrams-core team (see LICENSE)
-- License     :  BSD-style (see LICENSE)
-- Maintainer  :  diagrams-discuss@googlegroups.com
--
-- This module provides tools for compiling @QDiagrams@ into a more
-- convenient and optimized tree form, suitable for use by backends.
--
-----------------------------------------------------------------------------

module Diagrams.Core.Compile
  ( -- * Tools for backends
    RNode(..)
  , RTree

    -- * Backend API

  , renderDia
  , renderDiaT
  )
  where

import           Data.Typeable
import qualified Data.List.NonEmpty        as NEL
import           Data.Maybe                (fromMaybe)
import           Data.Monoid.Coproduct
import           Data.Monoid.MList
import           Data.Monoid.WithSemigroup (Monoid')
import           Data.Semigroup
import           Data.Tree

import           Diagrams.Core.Context
import           Diagrams.Core.Envelope    (OrderedField, diameter)
import           Diagrams.Core.Transform
import           Diagrams.Core.Types
import           Diagrams.Core.Style

import           Linear.Metric hiding (qd)


-- | Apply a style transformation on 'RStyle' nodes; the identity for
--   other 'RNode's.
onRStyle :: (Style v n -> Style v n) -> RNode b v n a -> RNode b v n a
onRStyle f (RStyle s) = RStyle (f s)
onRStyle _ n          = n

-- | Compile a @QDiagram@ into an 'RTree', rewriting styles with the
--   given function along the way.  Suitable for use by backends when
--   implementing 'renderData'.  The first argument is the
--   transformation used to convert the diagram from local to output
--   units.
toRTree
  :: (HasLinearMap v, Metric v
#if __GLASGOW_HASKELL__ > 707
     , Typeable v
#else
     , Typeable1 v
#endif
     , Typeable n, OrderedField n, Monoid m, Semigroup m)
  => Transformation v n -> QDiagram b v n m -> RTree b v n Annotation

<<<<<<< HEAD
-- XXX Of course we need a real 'Context' and to iterate the diagram.
toRTree globalToOutput (QD d) = fst $ runContextual d initialContext
  where
    initialContext = (Option Nothing, (Option Nothing, ()))
=======
    -- Scaling factor from normalized units to output units: nth root
    -- of product of diameters along each basis direction.  Note at
    -- this point the diagram has already had the globalToOutput
    -- transformation applied, so output = global = local units.
    nToO = product (map (`diameter` d) basis) ** (1 / fromIntegral (dimension d))

-- | Apply a style transformation on 'RStyle' nodes; the identity for
--   other 'RNode's.
onRStyle :: (Style v n -> Style v n) -> RNode b v n a -> RNode b v n a
onRStyle f (RStyle s) = RStyle (f s)
onRStyle _ n          = n
>>>>>>> 789982a8

--------------------------------------------------

-- | Render a diagram, returning also the transformation which was
--   used to convert the diagram from its (\"global\") coordinate
--   system into the output coordinate system.  The inverse of this
--   transformation can be used, for example, to convert output/screen
--   coordinates back into diagram coordinates.  See also 'adjustDia'.
renderDiaT
  :: ( Backend b v n , HasLinearMap v, Metric v
#if __GLASGOW_HASKELL__ > 707
     , Typeable v
#else
     , Typeable1 v
#endif
     , Typeable n
     , OrderedField n
     , Monoid' m
     )
  => b -> Options b v n -> QDiagram b v n m -> (Transformation v n, Result b v n)
renderDiaT b opts d = (g2o, renderRTree b opts' . toRTree g2o $ d')
  where (opts', g2o, d') = adjustDia b opts d

-- | Render a diagram.
renderDia
  :: ( Backend b v n , HasLinearMap v, Metric v
#if __GLASGOW_HASKELL__ > 707
     , Typeable v
#else
     , Typeable1 v
#endif
     , Typeable n
     , OrderedField n
     , Monoid' m
     )
  => b -> Options b v n -> QDiagram b v n m -> Result b v n
renderDia b opts d = snd (renderDiaT b opts d)
<|MERGE_RESOLUTION|>--- conflicted
+++ resolved
@@ -67,24 +67,10 @@
      , Typeable n, OrderedField n, Monoid m, Semigroup m)
   => Transformation v n -> QDiagram b v n m -> RTree b v n Annotation
 
-<<<<<<< HEAD
 -- XXX Of course we need a real 'Context' and to iterate the diagram.
 toRTree globalToOutput (QD d) = fst $ runContextual d initialContext
   where
-    initialContext = (Option Nothing, (Option Nothing, ()))
-=======
-    -- Scaling factor from normalized units to output units: nth root
-    -- of product of diameters along each basis direction.  Note at
-    -- this point the diagram has already had the globalToOutput
-    -- transformation applied, so output = global = local units.
-    nToO = product (map (`diameter` d) basis) ** (1 / fromIntegral (dimension d))
-
--- | Apply a style transformation on 'RStyle' nodes; the identity for
---   other 'RNode's.
-onRStyle :: (Style v n -> Style v n) -> RNode b v n a -> RNode b v n a
-onRStyle f (RStyle s) = RStyle (f s)
-onRStyle _ n          = n
->>>>>>> 789982a8
+    initialContext = (Option Nothing, (Option Nothing, (Option Nothing, ())))
 
 --------------------------------------------------
 
