{-# LANGUAGE ScopedTypeVariables #-}
{-# LANGUAGE TypeOperators       #-}

-----------------------------------------------------------------------------
-- |
-- Module      :  Diagrams.Core.Compile
-- Copyright   :  (c) 2013 diagrams-core team (see LICENSE)
-- License     :  BSD-style (see LICENSE)
-- Maintainer  :  diagrams-discuss@googlegroups.com
--
-- This module provides tools for compiling @QDiagrams@ into a more
-- convenient and optimized tree form, suitable for use by backends.
--
-----------------------------------------------------------------------------

module Diagrams.Core.Compile
  ( -- * Tools for backends
    RNode(..)
  , RTree
  , toRTree

  -- * Internals

  , toDTree
  , fromDTree
  )
  where

import qualified Data.List.NonEmpty      as NEL
import           Data.Maybe              (fromMaybe)
import           Data.Monoid.Coproduct
import           Data.Monoid.MList
import           Data.Semigroup
import           Data.Tree
import           Data.Tree.DUAL
import           Diagrams.Core.Style
import           Diagrams.Core.Transform
import           Diagrams.Core.Types

emptyDTree :: Tree (DNode b v a)
emptyDTree = Node DEmpty []

onStyle :: forall v. HasLinearMap v => (Style v -> Style v) -> DownAnnots v -> DownAnnots v
onStyle f = alt (fmap (mapR f :: Transformation v :+: Style v -> Transformation v :+: Style v))

-- | Convert a @QDiagram@ into a raw tree.
<<<<<<< HEAD
toDTree :: HasLinearMap v =>
             (Style v -> Style v) -> QDiagram b v m -> Maybe (DTree b v ())
toDTree f (QD qd)
=======
toDTree :: HasLinearMap v => QDiagram b v m -> Maybe (DTree b v Annotation)
toDTree (QD qd)
>>>>>>> a23e801a
  = foldDUAL

      -- Prims at the leaves.  We ignore the accumulated d-annotations
      -- for prims (since we instead distribute them incrementally
      -- throughout the tree as they occur), or pass them to the
      -- continuation in the case of a delayed node.
      (\d -> withQDiaLeaf

               -- Prim: make a leaf node
               (\p -> Node (DPrim p) [])

               -- Delayed tree: pass the accumulated d-annotations to
               -- the continuation, convert the result to a DTree, and
               -- splice it in, adding a DDelay node to mark the point
               -- of the splice.
               (Node DDelay . (:[]) . fromMaybe emptyDTree . toDTree f . ($ onStyle f d))
      )

      -- u-only leaves --> empty DTree. We don't care about the
      -- u-annotations.
      emptyDTree

      -- a non-empty list of child trees.
      (\ts -> case NEL.toList ts of
                [t] -> t
                ts' -> Node DEmpty ts'
      )

      -- Internal d-annotations.  We untangle the interleaved
      -- transformations and style, and carefully place the style
      -- /above/ the transform in the tree (since by calling
      -- 'untangle' we have already performed the action of the
      -- transform on the style).
      (\d t -> case get d of
                 Option Nothing   -> t
                 Option (Just d') ->
                   let (tr,sty) = untangle d'
                   in  Node (DStyle $ f sty) [Node (DTransform tr) [t]]
      )

      -- Internal a-annotations.
      (\a t -> Node (DAnnot a) [t])
      qd

-- | Convert a @DTree@ to an @RTree@ which can be used dirctly by backends.
<<<<<<< HEAD
--   A @DTree@ includes nodes of type @DTransform (Transformation v)@;
--   in the @RTree@ transform is pushed down until it reaches a primitive node.
fromDTree :: HasLinearMap v => DTree b v () -> RTree b v ()
fromDTree = fromDTree' mempty
  where
    fromDTree' :: HasLinearMap v => Transformation v -> DTree b v () -> RTree b v ()
    -- We put the accumulated transformation (accTr) and the prim
=======
--   A @DTree@ includes nodes of type @DTransform (Split (Transformation v))@;
--   in the @RTree@ the frozen part of the transform is put in a node of type
--   @RFrozenTr (Transformation v)@ and the unfrozen part is pushed down until
--   it is either frozen or reaches a primitive node.
fromDTree :: HasLinearMap v => DTree b v Annotation -> RTree b v Annotation
fromDTree = fromDTree' mempty
  where
    fromDTree' :: HasLinearMap v => Transformation v -> DTree b v Annotation -> RTree b v Annotation
    -- We put the accumulated unfrozen transformation (accTr) and the prim
>>>>>>> a23e801a
    -- into an RPrim node.
    fromDTree' accTr (Node (DPrim p) _)
      = Node (RPrim (transform accTr p)) []

    -- Styles are transformed then stored in their own node
    -- and accTr is push down the tree.
    fromDTree' accTr (Node (DStyle s) ts)
      = Node (RStyle (transform accTr s)) (fmap (fromDTree' accTr) ts)

    -- Transformations are accumulated and pushed down as well.
    fromDTree' accTr (Node (DTransform tr) ts)
      = Node REmpty (fmap (fromDTree' (accTr <> tr)) ts)

<<<<<<< HEAD
=======
    -- Frozen transformations are stored in the RFrozenTr node
    -- and accTr is reset to the unfrozen part of the transform.
    fromDTree' accTr (Node (DTransform (tr1 :| tr2)) ts)
      = Node (RFrozenTr (accTr <> tr1)) (fmap (fromDTree' tr2) ts)

    fromDTree' accTr (Node (DAnnot a) ts)
      = Node (RAnnot a) (fmap (fromDTree' accTr) ts)

>>>>>>> a23e801a
    -- Drop accumulated transformations upon encountering a DDelay
    -- node --- the tree unfolded beneath it already took into account
    -- any transformation at this point.
    fromDTree' _ (Node DDelay ts)
      = Node REmpty (fmap (fromDTree' mempty) ts)

    -- DEmpty nodes become REmpties, again accTr flows through.
    fromDTree' accTr (Node _ ts)
      = Node REmpty (fmap (fromDTree' accTr) ts)

<<<<<<< HEAD
-- | Compile a @QDiagram@ into an 'RTree', rewriting styles with the
-- given function along the way.  Suitable for use by backends when
-- implementing 'renderData'.  Styles must be rewritten before
-- converting to RTree in case a DelayedLeaf uses a modified
-- Attribute.
toRTree :: HasLinearMap v => (Style v -> Style v) -> QDiagram b v m -> RTree b v ()
toRTree f = fromDTree . fromMaybe (Node DEmpty []) . toDTree f
=======
-- | Compile a @QDiagram@ into an 'RTree'.  Suitable for use by
--   backends when implementing 'renderData'.
toRTree :: HasLinearMap v => QDiagram b v m -> RTree b v Annotation
toRTree = fromDTree . fromMaybe (Node DEmpty []) . toDTree
>>>>>>> a23e801a
<|MERGE_RESOLUTION|>--- conflicted
+++ resolved
@@ -44,14 +44,9 @@
 onStyle f = alt (fmap (mapR f :: Transformation v :+: Style v -> Transformation v :+: Style v))
 
 -- | Convert a @QDiagram@ into a raw tree.
-<<<<<<< HEAD
 toDTree :: HasLinearMap v =>
-             (Style v -> Style v) -> QDiagram b v m -> Maybe (DTree b v ())
+             (Style v -> Style v) -> QDiagram b v m -> Maybe (DTree b v Annotation)
 toDTree f (QD qd)
-=======
-toDTree :: HasLinearMap v => QDiagram b v m -> Maybe (DTree b v Annotation)
-toDTree (QD qd)
->>>>>>> a23e801a
   = foldDUAL
 
       -- Prims at the leaves.  We ignore the accumulated d-annotations
@@ -97,25 +92,13 @@
       qd
 
 -- | Convert a @DTree@ to an @RTree@ which can be used dirctly by backends.
-<<<<<<< HEAD
 --   A @DTree@ includes nodes of type @DTransform (Transformation v)@;
 --   in the @RTree@ transform is pushed down until it reaches a primitive node.
-fromDTree :: HasLinearMap v => DTree b v () -> RTree b v ()
-fromDTree = fromDTree' mempty
-  where
-    fromDTree' :: HasLinearMap v => Transformation v -> DTree b v () -> RTree b v ()
-    -- We put the accumulated transformation (accTr) and the prim
-=======
---   A @DTree@ includes nodes of type @DTransform (Split (Transformation v))@;
---   in the @RTree@ the frozen part of the transform is put in a node of type
---   @RFrozenTr (Transformation v)@ and the unfrozen part is pushed down until
---   it is either frozen or reaches a primitive node.
 fromDTree :: HasLinearMap v => DTree b v Annotation -> RTree b v Annotation
 fromDTree = fromDTree' mempty
   where
     fromDTree' :: HasLinearMap v => Transformation v -> DTree b v Annotation -> RTree b v Annotation
-    -- We put the accumulated unfrozen transformation (accTr) and the prim
->>>>>>> a23e801a
+    -- We put the accumulated transformation (accTr) and the prim
     -- into an RPrim node.
     fromDTree' accTr (Node (DPrim p) _)
       = Node (RPrim (transform accTr p)) []
@@ -129,17 +112,9 @@
     fromDTree' accTr (Node (DTransform tr) ts)
       = Node REmpty (fmap (fromDTree' (accTr <> tr)) ts)
 
-<<<<<<< HEAD
-=======
-    -- Frozen transformations are stored in the RFrozenTr node
-    -- and accTr is reset to the unfrozen part of the transform.
-    fromDTree' accTr (Node (DTransform (tr1 :| tr2)) ts)
-      = Node (RFrozenTr (accTr <> tr1)) (fmap (fromDTree' tr2) ts)
-
     fromDTree' accTr (Node (DAnnot a) ts)
       = Node (RAnnot a) (fmap (fromDTree' accTr) ts)
 
->>>>>>> a23e801a
     -- Drop accumulated transformations upon encountering a DDelay
     -- node --- the tree unfolded beneath it already took into account
     -- any transformation at this point.
@@ -150,17 +125,10 @@
     fromDTree' accTr (Node _ ts)
       = Node REmpty (fmap (fromDTree' accTr) ts)
 
-<<<<<<< HEAD
 -- | Compile a @QDiagram@ into an 'RTree', rewriting styles with the
 -- given function along the way.  Suitable for use by backends when
 -- implementing 'renderData'.  Styles must be rewritten before
 -- converting to RTree in case a DelayedLeaf uses a modified
 -- Attribute.
-toRTree :: HasLinearMap v => (Style v -> Style v) -> QDiagram b v m -> RTree b v ()
-toRTree f = fromDTree . fromMaybe (Node DEmpty []) . toDTree f
-=======
--- | Compile a @QDiagram@ into an 'RTree'.  Suitable for use by
---   backends when implementing 'renderData'.
-toRTree :: HasLinearMap v => QDiagram b v m -> RTree b v Annotation
-toRTree = fromDTree . fromMaybe (Node DEmpty []) . toDTree
->>>>>>> a23e801a
+toRTree :: HasLinearMap v => (Style v -> Style v) -> QDiagram b v m -> RTree b v Annotation
+toRTree f = fromDTree . fromMaybe (Node DEmpty []) . toDTree f