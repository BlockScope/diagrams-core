--- conflicted
+++ resolved
@@ -6,14 +6,11 @@
 {-# LANGUAGE Rank2Types            #-}
 {-# LANGUAGE ScopedTypeVariables   #-}
 {-# LANGUAGE TypeFamilies          #-}
-<<<<<<< HEAD
-{-# LANGUAGE LambdaCase            #-}
-{-# OPTIONS_GHC -fno-warn-unused-imports       #-}
-=======
 {-# LANGUAGE TypeOperators         #-}
 {-# LANGUAGE ViewPatterns          #-}
 
->>>>>>> a2bab53c
+{-# OPTIONS_GHC -fno-warn-unused-imports       #-}
+
 -----------------------------------------------------------------------------
 -- |
 -- Module      :  Diagrams.Core.Style
