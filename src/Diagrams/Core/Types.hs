--- conflicted
+++ resolved
@@ -153,107 +153,13 @@
 import           Diagrams.Core.Style
 import           Diagrams.Core.Trace
 import           Diagrams.Core.Transform
+import           Diagrams.Core.Units
 import           Diagrams.Core.V
 
 -- XXX TODO: add lots of actual diagrams to illustrate the
 -- documentation!  Haddock supports \<\<inline image urls\>\>.
 
 ------------------------------------------------------------
-<<<<<<< HEAD
-=======
---  Measurement Units  -------------------------------------
-------------------------------------------------------------
--- | Type of measurement units for attributes.
-data Measure v = Output (Scalar v)
-               | Normalized (Scalar v)
-               | Local (Scalar v)
-               | Global (Scalar v)
-
-               | MinM (Measure v) (Measure v)
-               | MaxM (Measure v) (Measure v)
-               | ZeroM
-               | NegateM (Measure v)
-               | PlusM (Measure v) (Measure v)
-               | ScaleM (Scalar v) (Measure v)
-  deriving (Typeable)
-
-deriving instance (Eq (Scalar v)) => Eq (Measure v)
-deriving instance (Ord (Scalar v)) => Ord (Measure v)
-deriving instance (Show (Scalar v)) => Show (Measure v)
-deriving instance (Typeable v, Data v, Data (Scalar v)) => Data (Measure v)
-
--- | Compute the larger of two 'Measure's.  Useful for setting lower
---   bounds.
-atLeast :: Measure v -> Measure v -> Measure v
-atLeast = MaxM
-
--- | Compute the smaller of two 'Measure's.  Useful for setting upper
---   bounds.
-atMost :: Measure v -> Measure v -> Measure v
-atMost = MinM
-
-instance AdditiveGroup (Measure v) where
-  zeroV = ZeroM
-  negateV (NegateM m) = m
-  negateV m = NegateM m
-  ZeroM ^+^ m = m
-  m ^+^ ZeroM = m
-  m1 ^+^ m2 = PlusM m1 m2
-
-instance VectorSpace (Measure v) where
-  type Scalar (Measure v) = Scalar v
-  s *^ m = ScaleM s m
-
-type instance V (Measure v) = v
-
-instance (HasLinearMap v, Floating (Scalar v)) => Transformable (Measure v) where
-  transform tr (Local x) = Local (avgScale tr * x)
-  transform tr (MinM m1 m2) = MinM (transform tr m1) (transform tr m2)
-  transform tr (MaxM m1 m2) = MaxM (transform tr m1) (transform tr m2)
-  transform tr (NegateM m') = NegateM (transform tr m')
-  transform tr (PlusM m1 m2) = PlusM (transform tr m1) (transform tr m2)
-  transform tr (ScaleM s m') = ScaleM s (transform tr m')
-  transform _ y = y
-
--- | Retrieve the 'Output' value of a 'Measure v' or throw an exception.
---   Only 'Ouput' measures should be left in the 'RTree' passed to the backend.
-fromOutput :: Measure v -> Scalar v
-fromOutput (Output w)     = w
-fromOutput (Normalized _) = fromOutputErr "Normalized"
-fromOutput (Local _)      = fromOutputErr "Local"
-fromOutput (Global _)     = fromOutputErr "Global"
-fromOutput (MinM _ _)     = fromOutputErr "MinM"
-fromOutput (MaxM _ _)     = fromOutputErr "MaxM"
-fromOutput (ZeroM)        = fromOutputErr "ZeroM"
-fromOutput (NegateM _)    = fromOutputErr "NegateM"
-fromOutput (PlusM _ _)    = fromOutputErr "PlusM"
-fromOutput (ScaleM _ _)   = fromOutputErr "ScaleM"
-
-fromOutputErr :: String -> a
-fromOutputErr s = error $ "fromOutput: Cannot pass " ++ s ++ " to backends, must be Output."
-
---   Eventually we may use a GADT like:
---
---     data Measure o v where
---       Output     :: Scalar v -> Measure O v
---       Normalized :: Scalar v -> Measure A v
---       Global     :: Scalar v -> Measure A v
---       Local      :: Scale v  -> Measure A v
---
---   to check this at compile time. But for now we throw a runtime error.
---
---   [BAY 4 April 2014] I tried switching to such a GADT.  One tricky
---   bit is that you have to use Output :: Scalar v -> Measure o v,
---   not Measure O v: the reason is that operations like addition have
---   to take two values of the same type, so in order to be able to
---   add Output to something else, Output must be able to have an A
---   annotation.  That all works fine.  The problem is with gmapAttrs,
---   which has to preserve type: so we can't generically convert from
---   Measure A to Measure O.
-
-
-------------------------------------------------------------
->>>>>>> fb521506
 --  Diagrams  ----------------------------------------------
 ------------------------------------------------------------
 
