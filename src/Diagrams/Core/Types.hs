{-# LANGUAGE DeriveDataTypeable         #-}
{-# LANGUAGE DeriveFunctor              #-}
{-# LANGUAGE EmptyDataDecls             #-}
{-# LANGUAGE ExistentialQuantification  #-}
{-# LANGUAGE FlexibleContexts           #-}
{-# LANGUAGE FlexibleInstances          #-}
{-# LANGUAGE GADTs                      #-}
{-# LANGUAGE RankNTypes                 #-}
{-# LANGUAGE GeneralizedNewtypeDeriving #-}
{-# LANGUAGE MultiParamTypeClasses      #-}
{-# LANGUAGE ScopedTypeVariables        #-}
{-# LANGUAGE StandaloneDeriving         #-}
{-# LANGUAGE TupleSections              #-}
{-# LANGUAGE TypeFamilies               #-}
{-# LANGUAGE TypeOperators              #-}
{-# LANGUAGE UndecidableInstances       #-}

{-# OPTIONS_GHC -fno-warn-orphans       #-}
-- We have some orphan Action instances here, but since Action is a multi-param
-- class there is really no better place to put them.

-----------------------------------------------------------------------------
-- |
-- Module      :  Diagrams.Core.Types
-- Copyright   :  (c) 2011-2013 diagrams-core team (see LICENSE)
-- License     :  BSD-style (see LICENSE)
-- Maintainer  :  diagrams-discuss@googlegroups.com
--
-- The core library of primitives forming the basis of an embedded
-- domain-specific language for describing and rendering diagrams.
--
-- "Diagrams.Core.Types" defines types and classes for
-- primitives, diagrams, and backends.
--
-----------------------------------------------------------------------------

{- ~~~~ Note [breaking up Types module]

   Although it's not as bad as it used to be, this module has a lot of
   stuff in it, and it might seem a good idea in principle to break it up
   into smaller modules.  However, it's not as easy as it sounds: everything
   in this module cyclically depends on everything else.
-}

module Diagrams.Core.Types
       (
         -- * Diagrams

         -- ** Annotations

         -- *** Static annotations
         Annotation(Href)
       , applyAnnotation, href

         -- *** Dynamic (monoidal) annotations
       , Summary, Context

         -- ** Basic type definitions
       , QDiagram(..), Diagram

         -- * Operations on diagrams
         -- ** Creating diagrams
       , leafS
       , mkQD, mkQD', pointDiagram

         -- ** Extracting information
       , envelope, trace, query, sample
       , value, resetValue, clearValue

         -- ** Combining diagrams

         -- | For many more ways of combining diagrams, see
         -- "Diagrams.Combinators" from the diagrams-lib package.

       , atop

         -- ** Modifying diagrams
       , setEnvelope
       , setTrace

         -- * Measurements
       , Measure(..)
       , fromOutput
       , atMost, atLeast

         -- * Subdiagrams

       , Subdiagram(..), mkSubdiagram
       , getSub, rawSub
       , location
       , subPoint

         -- * Subdiagram maps

       , SubMap(..)

         -- * Primtives
         -- $prim

       , Prim(..)

         -- * Backends

       , Backend(..)
       , RNode(..)
       , RTree, emptyRTree

         -- ** Null backend

       , NullBackend, D

         -- * Renderable

       , Renderable(..)

       ) where

import           Control.Applicative       (Applicative)
import           Control.Arrow             (first, second, (***))
import           Control.Lens              (Lens', Rewrapped, Wrapped (..), iso,
                                            lens, over, view, (^.), _Wrapped,
                                            _Wrapping, Setter', sets, Ixed(..),
                                            At(..), Index, IxValue, Contains(..),
                                            (&), (.~), Traversal')
import           Control.Monad             (mplus)
import           Control.Monad.Reader
import           Data.AffineSpace          ((.-.))
import           Data.Data
import           Data.Functor.Identity
import           Data.List                 (isSuffixOf)
import qualified Data.List.NonEmpty        as NEL
import qualified Data.Map                  as M
import           Data.Maybe                (fromMaybe, listToMaybe)
import           Data.Semigroup
import qualified Data.Set                  as S
import           Data.Set.Lens             (setmapped)
import qualified Data.Traversable          as T
import           Data.Tree
import           Data.Tree.Lens            (branches)
import           Data.VectorSpace

import           Data.Monoid.Action
import           Data.Monoid.Coproduct
import           Data.Monoid.Deletable
import           Data.Monoid.MList
import           Data.Monoid.WithSemigroup

import           Diagrams.Core.Envelope
import           Diagrams.Core.HasOrigin
import           Diagrams.Core.Juxtapose
import           Diagrams.Core.Names
import           Diagrams.Core.Points
import           Diagrams.Core.Query
import           Diagrams.Core.Style
import           Diagrams.Core.Trace
import           Diagrams.Core.Transform
import           Diagrams.Core.V

-- XXX TODO: add lots of actual diagrams to illustrate the
-- documentation!  Haddock supports \<\<inline image urls\>\>.

------------------------------------------------------------
--  Measurement Units  -------------------------------------
------------------------------------------------------------
-- | Type of measurement units for attributes.
data Measure v = Output (Scalar v)
               | Normalized (Scalar v)
               | Local (Scalar v)
               | Global (Scalar v)

               | MinM (Measure v) (Measure v)
               | MaxM (Measure v) (Measure v)
               | ZeroM
               | NegateM (Measure v)
               | PlusM (Measure v) (Measure v)
               | ScaleM (Scalar v) (Measure v)
  deriving (Typeable)

deriving instance (Eq (Scalar v)) => Eq (Measure v)
deriving instance (Ord (Scalar v)) => Ord (Measure v)
deriving instance (Show (Scalar v)) => Show (Measure v)
deriving instance (Typeable v, Data v, Data (Scalar v)) => Data (Measure v)

-- | Compute the larger of two 'Measure's.  Useful for setting lower
--   bounds.
atLeast :: Measure v -> Measure v -> Measure v
atLeast = MaxM

-- | Compute the smaller of two 'Measure's.  Useful for setting upper
--   bounds.
atMost :: Measure v -> Measure v -> Measure v
atMost = MinM

instance AdditiveGroup (Measure v) where
  zeroV = ZeroM
  negateV (NegateM m) = m
  negateV m = NegateM m
  ZeroM ^+^ m = m
  m ^+^ ZeroM = m
  m1 ^+^ m2 = PlusM m1 m2

instance VectorSpace (Measure v) where
  type Scalar (Measure v) = Scalar v
  s *^ m = ScaleM s m

type instance V (Measure v) = v

instance (HasLinearMap v, Floating (Scalar v)) => Transformable (Measure v) where
  transform tr (Local x) = Local (avgScale tr * x)
  transform tr (MinM m1 m2) = MinM (transform tr m1) (transform tr m2)
  transform tr (MaxM m1 m2) = MaxM (transform tr m1) (transform tr m2)
  transform tr (NegateM m') = NegateM (transform tr m')
  transform tr (PlusM m1 m2) = PlusM (transform tr m1) (transform tr m2)
  transform tr (ScaleM s m') = ScaleM s (transform tr m')
  transform _ y = y

-- | Retrieve the 'Output' value of a 'Measure v' or throw an exception.
--   Only 'Ouput' measures should be left in the 'RTree' passed to the backend.
fromOutput :: Measure v -> Scalar v
fromOutput (Output w)     = w
fromOutput (Normalized _) = fromOutputErr "Normalized"
fromOutput (Local _)      = fromOutputErr "Local"
fromOutput (Global _)     = fromOutputErr "Global"
fromOutput (MinM _ _)     = fromOutputErr "MinM"
fromOutput (MaxM _ _)     = fromOutputErr "MaxM"
fromOutput (ZeroM)        = fromOutputErr "ZeroM"
fromOutput (NegateM _)    = fromOutputErr "NegateM"
fromOutput (PlusM _ _)    = fromOutputErr "PlusM"
fromOutput (ScaleM _ _)   = fromOutputErr "ScaleM"

fromOutputErr :: String -> a
fromOutputErr s = error $ "fromOutput: Cannot pass " ++ s ++ " to backends, must be Output."

--   Eventually we may use a GADT like:
--
--     data Measure o v where
--       Output     :: Scalar v -> Measure O v
--       Normalized :: Scalar v -> Measure A v
--       Global     :: Scalar v -> Measure A v
--       Local      :: Scale v  -> Measure A v
--
--   to check this at compile time. But for now we throw a runtime error.
--
--   [BAY 4 April 2014] I tried switching to such a GADT.  One tricky
--   bit is that you have to use Output :: Scalar v -> Measure o v,
--   not Measure O v: the reason is that operations like addition have
--   to take two values of the same type, so in order to be able to
--   add Output to something else, Output must be able to have an A
--   annotation.  That all works fine.  The problem is with gmapAttrs,
--   which has to preserve type: so we can't generically convert from
--   Measure A to Measure O.


------------------------------------------------------------
--  Diagrams  ----------------------------------------------
------------------------------------------------------------

-- | Monoidal annotations which travel up the diagram tree, /i.e./ which
--   are aggregated from component diagrams to the whole:
--
--   * envelopes (see "Diagrams.Core.Envelope").
--     The envelopes are \"deletable\" meaning that at any point we can
--     throw away the existing envelope and replace it with a new one;
--     sometimes we want to consider a diagram as having a different
--     envelope unrelated to its \"natural\" envelope.
--
--   * traces (see "Diagrams.Core.Trace"), also
--     deletable.
--
--   * name/subdiagram associations (see "Diagrams.Core.Names")
--
--   * query functions (see "Diagrams.Core.Query")
type Summary b v m = Deletable (Envelope v)
                 ::: Deletable (Trace v)
                 ::: Query v m
                 ::: ()

-- | The (monoidal) context in which a diagram is interpreted.
--   Contexts can be thought of as accumulating along each path to a
--   leaf:
--
--   * styles (see "Diagrams.Core.Style")
<<<<<<< HEAD
type Context b v m = Style v
                 ::: ()
=======
--
--   * names (see "Diagrams.Core.Names")
type Context v = Style v
             ::: Name
             ::: ()
>>>>>>> f77706d8

--------------------------------------------------
-- Context monad

newtype Contextual v a = Contextual (Reader (Context v) a)
  deriving (Functor, Applicative, Monad, MonadReader (Context v))

instance Semigroup a => Semigroup (Contextual v a) where
  Contextual r1 <> Contextual r2 = Contextual . reader $ \ctx -> runReader r1 ctx <> runReader r2 ctx

instance (Semigroup a, Monoid a) => Monoid (Contextual v a) where
  mappend = (<>)
  mempty  = Contextual . reader $ const mempty

--------------------------------------------------
-- QDiagram

-- | The fundamental diagram type is represented by trees of
--   primitives with various monoidal annotations.  The @Q@ in
--   @QDiagram@ stands for \"Queriable\", as distinguished from
--   'Diagram', a synonym for @QDiagram@ with the query type
--   specialized to 'Any'.
newtype QDiagram b v m  = QD (Contextual v (RTree b v Annotation, Summary b v m))
  deriving (Typeable)

instance Wrapped (QDiagram b v m) where
  type Unwrapped (QDiagram b v m) = Contextual v (RTree b v Annotation, Summary b v m)
  _Wrapped' = iso (\(QD d) -> d) QD

instance Rewrapped (QDiagram b v m) (QDiagram b' v' m')

type instance V (QDiagram b v m) = v

-- | The default sort of diagram is one where querying at a point
--   simply tells you whether the diagram contains that point or not.
--   Transforming a default diagram into one with a more interesting
--   query can be done via the 'Functor' instance of @'QDiagram' b@ or
--   the 'value' function.
type Diagram b v = QDiagram b v Any

-- | XXX comment me
(>>>=) :: Contextual v a -> (a -> QDiagram b v m) -> QDiagram b v m
ca >>>= k = QD $ ca >>= \a -> (op QD) (k a)

-- | XXX comment me
(=<<<) :: (a -> QDiagram b v m) ->  Contextual v a -> QDiagram b v m
(=<<<) = flip (>>>=)

-- | Create a \"leaf\" diagram with just a summary value and no
--   diagrammatic content.
leafS :: Summary b v m -> QDiagram b v m
leafS s = QD $ return (emptyRTree, s)

-- | Project out a component of the summary in a type-directed way.
getS :: (Monoid u, Summary b v m :>: u) => QDiagram b v m -> Contextual v u
getS = fmap (option mempty id . get . snd) . op QD

applySpre :: (Semigroup m, Ord (Scalar v)) => Summary b v m -> QDiagram b v m -> QDiagram b v m
applySpre = over _Wrapped . applySpre'

applySpre' :: (Functor f, Semigroup s) => s -> f (t,s) -> f (t,s)
applySpre' s = (fmap . second) (s<>)

applySpost :: (Semigroup m, Ord (Scalar v)) => Summary b v m -> QDiagram b v m -> QDiagram b v m
applySpost = over _Wrapped . applySpost'

applySpost' :: (Functor f, Semigroup s) => s -> f (t,s) -> f (t,s)
applySpost' s = (fmap . second) (<>s)

-- | Static annotations which can be placed at a particular node of a
--   diagram tree.
data Annotation
  = Href String    -- ^ Hyperlink
  deriving Show

-- | Apply a static annotation at the root of a diagram.
applyAnnotation
  :: (HasLinearMap v, InnerSpace v, OrderedField (Scalar v), Semigroup m)
  => Annotation -> QDiagram b v m -> QDiagram b v m
applyAnnotation an = over _Wrapped . fmap . first . over _Wrapped $ Node (RAnnot an) . (: [])

-- | Make a diagram into a hyperlink.  Note that only some backends
--   will honor hyperlink annotations.
href :: (HasLinearMap v, InnerSpace v, OrderedField (Scalar v), Semigroup m) => String -> QDiagram b v m -> QDiagram b v m
href = applyAnnotation . Href

-- | Create a \"point diagram\", which has no content, no trace, an
--   empty query, and a point envelope.
pointDiagram :: (Fractional (Scalar v), InnerSpace v)
             => Point v -> QDiagram b v m
pointDiagram p = leafS (inj . toDeletable $ pointEnvelope p)

-- | Get the envelope of a diagram.
envelope :: forall b v m. (OrderedField (Scalar v), InnerSpace v
                          , HasLinearMap v, Monoid' m)
         => Lens' (QDiagram b v m) (Contextual v (Envelope v))
envelope = lens (fmap unDelete . getS)  ((=<<<) . flip setEnvelope)

-- | Replace the envelope of a diagram.
setEnvelope :: forall b v m. (OrderedField (Scalar v), InnerSpace v
                             , HasLinearMap v, Monoid' m)
          => Envelope v -> QDiagram b v m -> QDiagram b v m
setEnvelope e
  = applySpre (inj . toDeletable $ e)
  . applySpre (inj (deleteL :: Deletable (Envelope v)))
  . applySpost (inj (deleteR :: Deletable (Envelope v)))

-- | Get the trace of a diagram.
trace :: (InnerSpace v, HasLinearMap v, OrderedField (Scalar v), Semigroup m) =>
         Lens' (QDiagram b v m) (Contextual v (Trace v))
trace = lens (fmap unDelete . getS) ((=<<<) . flip setTrace)

-- | Replace the trace of a diagram.
setTrace :: forall b v m. (OrderedField (Scalar v), InnerSpace v
                          , HasLinearMap v, Semigroup m)
         => Trace v -> QDiagram b v m -> QDiagram b v m
setTrace t
  = applySpre (inj . toDeletable $ t)
  . applySpre (inj (deleteL :: Deletable (Trace v)))
  . applySpost (inj (deleteR :: Deletable (Trace v)))

-- -- | Get the query function associated with a diagram.
-- query :: Monoid m => QDiagram b v m -> Query v m
-- query = getU' . view _Wrapped'

-- -- | Sample a diagram's query function at a given point.
-- sample :: Monoid m => QDiagram b v m -> Point v -> m
-- sample = runQuery . query

-- -- | Set the query value for 'True' points in a diagram (/i.e./ points
-- --   \"inside\" the diagram); 'False' points will be set to 'mempty'.
-- value :: Monoid m => m -> QDiagram b v Any -> QDiagram b v m
-- value m = fmap fromAny
--   where fromAny (Any True)  = m
--         fromAny (Any False) = mempty

-- -- | Reset the query values of a diagram to @True@/@False@: any values
-- --   equal to 'mempty' are set to 'False'; any other values are set to
-- --   'True'.
-- resetValue :: (Eq m, Monoid m) => QDiagram b v m -> QDiagram b v Any
-- resetValue = fmap toAny
--   where toAny m | m == mempty = Any False
--                 | otherwise   = Any True

-- -- | Set all the query values of a diagram to 'False'.
-- clearValue :: QDiagram b v m -> QDiagram b v Any
-- clearValue = fmap (const (Any False))

-- -- | Create a diagram from a single primitive, along with an envelope,
-- --   trace, subdiagram map, and query function.
-- mkQD :: Prim b v -> Envelope v -> Trace v -> SubMap b v m -> Query v m
--      -> QDiagram b v m
-- mkQD p = mkQD' (PrimLeaf p)

-- -- | Create a diagram from a generic QDiaLeaf, along with an envelope,
-- --   trace, subdiagram map, and query function.
-- mkQD' :: QDiaLeaf b v m -> Envelope v -> Trace v -> SubMap b v m -> Query v m
--       -> QDiagram b v m
-- mkQD' l e t n q
--   = QD $ D.leaf (toDeletable e *: toDeletable t *: toDeletable n *: q *: ()) l

------------------------------------------------------------
--  Instances
------------------------------------------------------------

---- Monoid

-- | Diagrams form a monoid since each of their components do: the
--   empty diagram has no primitives, an empty envelope, an empty
--   trace, no named subdiagrams, and a constantly empty query
--   function.
--
--   Diagrams compose by aligning their respective local origins.  The
--   new diagram has all the primitives and all the names from the two
--   diagrams combined, and query functions are combined pointwise.
--   The first diagram goes on top of the second.  \"On top of\"
--   probably only makes sense in vector spaces of dimension lower
--   than 3, but in theory it could make sense for, say, 3-dimensional
--   diagrams when viewed by 4-dimensional beings.
instance (HasLinearMap v, InnerSpace v, OrderedField (Scalar v), Semigroup m)
  => Monoid (QDiagram b v m) where
  mempty  = QD (return (emptyRTree, mempty))
  mappend = (<>)

instance (HasLinearMap v, InnerSpace v, OrderedField (Scalar v), Semigroup m)
  => Semigroup (QDiagram b v m) where
  (QD d1) <> (QD d2) = QD (d2 <> d1)
    -- swap order so that primitives of d2 come first, i.e. will be
    -- rendered first, i.e. will be on the bottom.

-- | A convenient synonym for 'mappend' on diagrams, designed to be
--   used infix (to help remember which diagram goes on top of which
--   when combining them, namely, the first on top of the second).
atop :: (HasLinearMap v, OrderedField (Scalar v), InnerSpace v, Semigroup m)
     => QDiagram b v m -> QDiagram b v m -> QDiagram b v m
atop = (<>)

infixl 6 `atop`

---- Functor

instance Functor (QDiagram b v) where
  fmap = over (_Wrapping QD) . fmap . second . fmap . second . first . fmap . fmap

-- ---- Applicative

-- -- XXX what to do with this?
-- -- A diagram with queries of result type @(a -> b)@ can be \"applied\"
-- --   to a diagram with queries of result type @a@, resulting in a
-- --   combined diagram with queries of result type @b@.  In particular,
-- --   all components of the two diagrams are combined as in the
-- --   @Monoid@ instance, except the queries which are combined via
-- --   @(<*>)@.

-- -- instance (Backend b v, s ~ Scalar v, AdditiveGroup s, Ord s)
-- --            => Applicative (QDiagram b v) where
-- --   pure a = Diagram mempty mempty mempty (Query $ const a)

-- --   (Diagram ps1 bs1 ns1 smp1) <*> (Diagram ps2 bs2 ns2 smp2)
-- --     = Diagram (ps1 <> ps2) (bs1 <> bs2) (ns1 <> ns2) (smp1 <*> smp2)

-- ---- HasStyle

-- instance (HasLinearMap v, InnerSpace v, OrderedField (Scalar v), Semigroup m)
--       => HasStyle (QDiagram b v m) where
--   applyStyle = over _Wrapped' . D.applyD . inj
--              . (inR :: Style v -> Transformation v :+: Style v)

-- ---- Juxtaposable

-- instance (HasLinearMap v, InnerSpace v, OrderedField (Scalar v), Monoid' m)
--       => Juxtaposable (QDiagram b v m) where
--   juxtapose = juxtaposeDefault

-- ---- Enveloped

-- instance (HasLinearMap v, InnerSpace v, OrderedField (Scalar v), Monoid' m)
--          => Enveloped (QDiagram b v m) where
--   getEnvelope = view envelope

-- ---- Traced

-- instance (HasLinearMap v, VectorSpace v, Ord (Scalar v), InnerSpace v
--          , Semigroup m, Fractional (Scalar v), Floating (Scalar v))
--          => Traced (QDiagram b v m) where
--   getTrace = view trace

-- ---- HasOrigin

-- -- | Every diagram has an intrinsic \"local origin\" which is the
-- --   basis for all combining operations.
-- instance (HasLinearMap v, InnerSpace v, OrderedField (Scalar v), Semigroup m)
--       => HasOrigin (QDiagram b v m) where

--   moveOriginTo = translate . (origin .-.)

-- ---- Transformable

-- -- | Diagrams can be transformed by transforming each of their
-- --   components appropriately.
-- instance (HasLinearMap v, OrderedField (Scalar v), InnerSpace v, Semigroup m)
--       => Transformable (QDiagram b v m) where
--   transform = over _Wrapped' . D.applyD . transfToAnnot

-- ---- Qualifiable

-- -- | Diagrams can be qualified so that all their named points can
-- --   now be referred to using the qualification prefix.
-- instance (HasLinearMap v, InnerSpace v, OrderedField (Scalar v), Semigroup m)
--       => Qualifiable (QDiagram b v m) where
--   (|>) = over _Wrapped' . D.applyD . inj . toName


------------------------------------------------------------
--  Subdiagrams
------------------------------------------------------------

-- | A @Subdiagram@ represents a diagram embedded within the context
--   of a larger diagram.  Essentially, it consists of a diagram
--   paired with any accumulated information from the larger context
--   (transformations, attributes, etc.).

data Subdiagram b v m = Subdiagram (QDiagram b v m) (Transformation v) (Context v)

type instance V (Subdiagram b v m) = v

-- | Turn a diagram into a subdiagram with no accumulated context.
mkSubdiagram :: HasLinearMap v => QDiagram b v m -> Subdiagram b v m
mkSubdiagram d = Subdiagram d mempty empty

-- | Create a \"point subdiagram\", that is, a 'pointDiagram' (with no
--   content and a point envelope) treated as a subdiagram with local
--   origin at the given point.  Note this is not the same as
--   @mkSubdiagram . pointDiagram@, which would result in a subdiagram
--   with local origin at the parent origin, rather than at the given
--   point.
subPoint :: (HasLinearMap v, InnerSpace v, OrderedField (Scalar v), Semigroup m)
         => Point v -> Subdiagram b v m
subPoint p = Subdiagram
               (pointDiagram origin)
               (translation (p .-. origin))
               empty

instance Functor (Subdiagram b v) where
  fmap f (Subdiagram d t c) = Subdiagram (fmap f d) t c

-- instance (OrderedField (Scalar v), InnerSpace v, HasLinearMap v, Monoid' m)
--       => Enveloped (Subdiagram b v m) where
--   getEnvelope (Subdiagram d a) = transform (transfFromAnnot a) $ getEnvelope d

-- instance (OrderedField (Scalar v), HasLinearMap v, InnerSpace v, Semigroup m)
--       => Traced (Subdiagram b v m) where
--   getTrace (Subdiagram d a) = transform (transfFromAnnot a) $ getTrace d

instance (HasLinearMap v, InnerSpace v, OrderedField (Scalar v))
      => HasOrigin (Subdiagram b v m) where
  moveOriginTo = translate . (origin .-.)

instance ( HasLinearMap v, InnerSpace v, Floating (Scalar v))
    => Transformable (Subdiagram b v m) where
  transform t' (Subdiagram d t c) = Subdiagram d (t' <> t) c

-- -- | Get the location of a subdiagram; that is, the location of its
-- --   local origin /with respect to/ the vector space of its parent
-- --   diagram.  In other words, the point where its local origin
-- --   \"ended up\".
-- location :: HasLinearMap v => Subdiagram b v m -> Point v
-- location (Subdiagram _ a) = transform (transfFromAnnot a) origin

-- -- | Turn a subdiagram into a normal diagram, including the enclosing
-- --   context.  Concretely, a subdiagram is a pair of (1) a diagram and
-- --   (2) a \"context\" consisting of an extra transformation and
-- --   attributes.  @getSub@ simply applies the transformation and
-- --   attributes to the diagram to get the corresponding \"top-level\"
-- --   diagram.
-- getSub :: ( HasLinearMap v, InnerSpace v
--           , Floating (Scalar v), Ord (Scalar v)
--           , Semigroup m
--           )
--        => Subdiagram b v m -> QDiagram b v m
-- getSub (Subdiagram d a) = over _Wrapped' (D.applyD a) d

-- -- | Extract the \"raw\" content of a subdiagram, by throwing away the
-- --   context.
-- rawSub :: Subdiagram b v m -> QDiagram b v m
-- rawSub (Subdiagram d _) = d

------------------------------------------------------------
--  Subdiagram maps  ---------------------------------------
------------------------------------------------------------

-- | A 'SubMap' is a map associating names to subdiagrams. There can
--   be multiple associations for any given name.
newtype SubMap = SubMap (S.Set Name)
  deriving (Semigroup, Monoid)

instance Wrapped SubMap where
    type Unwrapped SubMap = S.Set Name
    _Wrapped' = iso (\(SubMap m) -> m) SubMap

type instance Index SubMap = Name
type instance IxValue SubMap = ()

instance Ixed     SubMap where ix i       = _Wrapped'.ix i
instance At       SubMap where at i       = _Wrapped'.at i
instance Contains SubMap where contains i = _Wrapped'.contains i

-- Transformations have no action on SubMaps
instance Action (Transformation v) SubMap where
  act _ = id

-- | 'SubMap's are qualifiable: if @ns@ is a 'SubMap', then @a |>
--   ns@ is the same 'SubMap' except with every name qualified by
--   @a@.
instance Qualifiable SubMap where
  (|>) a = _Wrapped'.setmapped |>~ a

-- | Construct a 'SubMap' from a list of associations between names
--   and subdiagrams.
-- fromNames :: IsName a => [(a, Subdiagram b v m)] -> SubMap b v m
-- fromNames = SubMap . M.fromListWith (++) . map (toName *** (:[]))

<<<<<<< HEAD
-- | Add a name/diagram association to a submap.
{-
rememberAs :: IsName a => a -> QDiagram b v m -> SubMap b v m -> SubMap b v m
rememberAs n b = over _Wrapped' $ M.insertWith (++) (toName n) [mkSubdiagram b]
-}
=======
instance Action Name SubMap where
  act n s = (n |> s) & contains n .~ True

instance Action Name a => Action Name (Deletable a) where
  act n (Deletable l a r) = Deletable l (act n a) r

-- Names do not act on other things.

instance Action Name (Query v m)
instance Action Name (Envelope v)
instance Action Name (Trace v)
>>>>>>> f77706d8

-- | Look for the given name in a name map, returning a list of
--   subdiagrams associated with that name.  If no names match the
--   given name exactly, return all the subdiagrams associated with
--   names of which the given name is a suffix.
{-
lookupSub :: IsName n => n -> SubMap b v m -> Maybe [Subdiagram b v m]
lookupSub a (SubMap m)
  = M.lookup n m `mplus`
    (flattenNames . filter ((n `nameSuffixOf`) . fst) . M.assocs $ m)
  where (Name n1) `nameSuffixOf` (Name n2) = n1 `isSuffixOf` n2
        flattenNames [] = Nothing
        flattenNames xs = Just . concatMap snd $ xs
        n = toName a
-}

------------------------------------------------------------
--  Paths  -------------------------------------------------
------------------------------------------------------------

-- Trivial representation of a path, for now
type Path = [Int]

-- instance Monoid Path

-- Index a tree based on a 'Path' into it.
ixPath :: Path -> Traversal' (Tree a) (Tree a)
ixPath []     = id
ixPath (i:is) = branches.ix i.ixPath is

-- Find tree nodes using a 'Getter'. It will return paths into the topmost
-- nodes that first satisfy it.
findPath :: Getting Any s t a b -> Tree s -> [Path]
findPath l (Node x ts)
  | has l x   = [mempty]
  | otherwise = do
      (i,t) <- zip [0..] ts
      map (i:) $ findPath l t

------------------------------------------------------------
--  Primitives  --------------------------------------------
------------------------------------------------------------

-- $prim
-- Ultimately, every diagram is essentially a tree whose leaves are /primitives/,
-- basic building blocks which can be rendered by backends.  However,
-- not every backend must be able to render every type of primitive;
-- the collection of primitives a given backend knows how to render is
-- determined by instances of 'Renderable'.

-- | A value of type @Prim b v@ is an opaque (existentially quantified)
--   primitive which backend @b@ knows how to render in vector space @v@.
data Prim b v where
  Prim :: (Transformable p, Typeable p, Renderable p b) => p -> Prim b (V p)

type instance V (Prim b v) = v

-- | The 'Transformable' instance for 'Prim' just pushes calls to
--   'transform' down through the 'Prim' constructor.
instance HasLinearMap v => Transformable (Prim b v) where
  transform v (Prim p) = Prim (transform v p)

-- | The 'Renderable' instance for 'Prim' just pushes calls to
--   'render' down through the 'Prim' constructor.
instance HasLinearMap v => Renderable (Prim b v) b where
  render b (Prim p) = render b p

-- ------------------------------------------------------------
-- -- Backends  -----------------------------------------------
-- ------------------------------------------------------------

data RNode b v a =  RStyle (Style v)
                    -- ^ A style node.
                  | RAnnot a
                  | RPrim (Prim b v)
                    -- ^ A primitive.
                  | REmpty

-- | An 'RTree' is a compiled and optimized representation of a
--   'QDiagram', which can be used by backends.  They have the
--   following invariant which backends may rely upon:
--
--   * @RPrim@ nodes never have any children.
newtype RTree b v a = RTree (Tree (RNode b v a ))

instance Wrapped (RTree b v a) where
  type Unwrapped (RTree b v a) = Tree (RNode b v a)
  _Wrapped' = iso (\(RTree t) -> t) RTree

instance Rewrapped (RTree b v a) (RTree b' v' a')

instance Semigroup (RTree b v a) where
  RTree t1 <> RTree t2 = RTree (Node REmpty [t1,t2])
  sconcat ts = RTree (Node REmpty . map (op RTree) . NEL.toList $ ts)

-- | The empty @RTree@.
emptyRTree :: RTree b v a
emptyRTree = RTree (Node REmpty [])

-- | Abstract diagrams are rendered to particular formats by
--   /backends/.  Each backend/vector space combination must be an
--   instance of the 'Backend' class.
--
--   A minimal complete definition consists of 'Render', 'Result',
--   'Options', and 'renderRTree'. However, most backends will want to
--   implement 'adjustDia' as well; the default definition does
--   nothing.  Some useful standard definitions are provided in the
--   @Diagrams.TwoD.Adjust@ module from the @diagrams-lib@ package.
class HasLinearMap v => Backend b v where

  -- | An intermediate representation used for rendering primitives.
  --   (Typically, this will be some sort of monad, but it need not
  --   be.)  The 'Renderable' class guarantees that a backend will be
  --   able to convert primitives into this type; how these rendered
  --   primitives are combined into an ultimate 'Result' is completely
  --   up to the backend.
  data Render b v :: *

  -- | The result of running/interpreting a rendering operation.
  type Result  b v :: *

  -- | Backend-specific rendering options.
  data Options b v :: *

  -- | 'adjustDia' allows the backend to make adjustments to the final
  --   diagram (e.g. to adjust the size based on the options) before
  --   rendering it. It returns a modified options record, the
  --   transformation applied to the diagram (which can be used to
  --   convert attributes whose value is @Measure@, or transform
  --   /e.g./ screen coordinates back into local diagram coordinates),
  --   and the adjusted diagram itself.
  --
  --   See the diagrams-lib package (particularly the
  --   @Diagrams.TwoD.Adjust@ module) for some useful implementations.
  adjustDia :: (Monoid' m, Num (Scalar v)) => b -> Options b v
            -> QDiagram b v m -> (Options b v, Transformation v, QDiagram b v m)
  adjustDia _ o d = (o,mempty,d)

  -- | Given some options, take a representation of a diagram as a
  --   tree and render it.  The 'RTree' has already been simplified
  --   and has all measurements converted to @Output@ units.
  renderRTree :: b -> Options b v -> RTree b v Annotation -> Result b v

  -- See Note [backend token]

-- | The @D@ type is provided for convenience in situations where you
--   must give a diagram a concrete, monomorphic type, but don't care
--   which one.  Such situations arise when you pass a diagram to a
--   function which is polymorphic in its input but monomorphic in its
--   output, such as 'width', 'height', 'phantom', or 'names'.  Such
--   functions compute some property of the diagram, or use it to
--   accomplish some other purpose, but do not result in the diagram
--   being rendered.  If the diagram does not have a monomorphic type,
--   GHC complains that it cannot determine the diagram's type.
--
--   For example, here is the error we get if we try to compute the
--   width of an image (this example requires @diagrams-lib@):
--
--   @
--   ghci> width (image \"foo.png\" 200 200)
--   \<interactive\>:8:8:
--       No instance for (Renderable Diagrams.TwoD.Image.Image b0)
--         arising from a use of `image'
--       Possible fix:
--         add an instance declaration for
--         (Renderable Diagrams.TwoD.Image.Image b0)
--       In the first argument of `width', namely
--         `(image \"foo.png\" 200 200)'
--       In the expression: width (image \"foo.png\" 200 200)
--       In an equation for `it': it = width (image \"foo.png\" 200 200)
--   @
--
--   GHC complains that there is no instance for @Renderable Image
--   b0@; what is really going on is that it does not have enough
--   information to decide what backend to use (hence the
--   uninstantiated @b0@). This is annoying because /we/ know that the
--   choice of backend cannot possibly affect the width of the image
--   (it's 200! it's right there in the code!); /but/ there is no way
--   for GHC to know that.
--
--   The solution is to annotate the call to 'image' with the type
--   @'D' 'R2'@, like so:
--
--   @
--   ghci> width (image \"foo.png\" 200 200 :: D R2)
--   200.00000000000006
--   @
--
--   (It turns out the width wasn't 200 after all...)
--
--   As another example, here is the error we get if we try to compute
--   the width of a radius-1 circle:
--
--   @
--   ghci> width (circle 1)
--   \<interactive\>:4:1:
--       Couldn't match type `V a0' with `R2'
--       In the expression: width (circle 1)
--       In an equation for `it': it = width (circle 1)
--   @
--
--   There's even more ambiguity here.  Whereas 'image' always returns
--   a 'Diagram', the 'circle' function can produce any 'PathLike'
--   type, and the 'width' function can consume any 'Enveloped' type,
--   so GHC has no idea what type to pick to go in the middle.
--   However, the solution is the same:
--
--   @
--   ghci> width (circle 1 :: D R2)
--   1.9999999999999998
--   @

type D v = Diagram NullBackend v


-- | A null backend which does no actual rendering.  It is provided
--   mainly for convenience in situations where you must give a
--   diagram a concrete, monomorphic type, but don't actually care
--   which one.  See 'D' for more explanation and examples.
--
--   It is courteous, when defining a new primitive @P@, to make an instance
--
--   > instance Renderable P NullBackend where
--   >   render _ _ = mempty
--
--   This ensures that the trick with 'D' annotations can be used for
--   diagrams containing your primitive.
data NullBackend

-- Note: we can't make a once-and-for-all instance
--
-- > instance Renderable a NullBackend where
-- >   render _ _ = mempty
--
-- because it overlaps with the Renderable instance for NullPrim.

instance Monoid (Render NullBackend v) where
  mempty      = NullBackendRender
  mappend _ _ = NullBackendRender

instance HasLinearMap v => Backend NullBackend v where
  data Render NullBackend v = NullBackendRender
  type Result NullBackend v = ()
  data Options NullBackend v

  renderRTree _ _ _ = ()

-- | The Renderable type class connects backends to primitives which
--   they know how to render.
class Transformable t => Renderable t b where
  render :: b -> t -> Render b (V t)
  -- ^ Given a token representing the backend and a
  --   transformable object, render it in the appropriate rendering
  --   context.

  -- See Note [backend token]

{-
~~~~ Note [backend token]

A bunch of methods here take a "backend token" as an argument.  The
backend token is expected to carry no actual information; it is solely
to help out the type system. The problem is that all these methods
return some associated type applied to b (e.g. Render b) and unifying
them with something else will never work, since type families are not
necessarily injective.
-}<|MERGE_RESOLUTION|>--- conflicted
+++ resolved
@@ -280,16 +280,8 @@
 --   leaf:
 --
 --   * styles (see "Diagrams.Core.Style")
-<<<<<<< HEAD
 type Context b v m = Style v
                  ::: ()
-=======
---
---   * names (see "Diagrams.Core.Names")
-type Context v = Style v
-             ::: Name
-             ::: ()
->>>>>>> f77706d8
 
 --------------------------------------------------
 -- Context monad
@@ -671,26 +663,6 @@
 --   and subdiagrams.
 -- fromNames :: IsName a => [(a, Subdiagram b v m)] -> SubMap b v m
 -- fromNames = SubMap . M.fromListWith (++) . map (toName *** (:[]))
-
-<<<<<<< HEAD
--- | Add a name/diagram association to a submap.
-{-
-rememberAs :: IsName a => a -> QDiagram b v m -> SubMap b v m -> SubMap b v m
-rememberAs n b = over _Wrapped' $ M.insertWith (++) (toName n) [mkSubdiagram b]
--}
-=======
-instance Action Name SubMap where
-  act n s = (n |> s) & contains n .~ True
-
-instance Action Name a => Action Name (Deletable a) where
-  act n (Deletable l a r) = Deletable l (act n a) r
-
--- Names do not act on other things.
-
-instance Action Name (Query v m)
-instance Action Name (Envelope v)
-instance Action Name (Trace v)
->>>>>>> f77706d8
 
 -- | Look for the given name in a name map, returning a list of
 --   subdiagrams associated with that name.  If no names match the
