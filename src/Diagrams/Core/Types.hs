{-# LANGUAGE DeriveDataTypeable         #-}
{-# LANGUAGE DeriveFunctor              #-}
{-# LANGUAGE EmptyDataDecls             #-}
{-# LANGUAGE ExistentialQuantification  #-}
{-# LANGUAGE FlexibleContexts           #-}
{-# LANGUAGE FlexibleInstances          #-}
{-# LANGUAGE GADTs                      #-}
{-# LANGUAGE GeneralizedNewtypeDeriving #-}
{-# LANGUAGE MultiParamTypeClasses      #-}
{-# LANGUAGE ScopedTypeVariables        #-}
{-# LANGUAGE TupleSections              #-}
{-# LANGUAGE TypeFamilies               #-}
{-# LANGUAGE TypeOperators              #-}
{-# LANGUAGE UndecidableInstances       #-}

{-# OPTIONS_GHC -fno-warn-orphans       #-}
-- We have some orphan Action instances here, but since Action is a multi-param
-- class there is really no better place to put them.

-----------------------------------------------------------------------------
-- |
-- Module      :  Diagrams.Core.Types
-- Copyright   :  (c) 2011-2013 diagrams-core team (see LICENSE)
-- License     :  BSD-style (see LICENSE)
-- Maintainer  :  diagrams-discuss@googlegroups.com
--
-- The core library of primitives forming the basis of an embedded
-- domain-specific language for describing and rendering diagrams.
--
-- "Diagrams.Core.Types" defines types and classes for
-- primitives, diagrams, and backends.
--
-----------------------------------------------------------------------------

{- ~~~~ Note [breaking up Types module]

   Although it's not as bad as it used to be, this module has a lot of
   stuff in it, and it might seem a good idea in principle to break it up
   into smaller modules.  However, it's not as easy as it sounds: everything
   in this module cyclically depends on everything else.
-}

module Diagrams.Core.Types
       (
         -- * Diagrams

         -- ** Annotations
         UpAnnots, DownAnnots, transfToAnnot, transfFromAnnot
         -- ** Basic type definitions
       , QDiaLeaf(..), withQDiaLeaf
       , QDiagram(..), Diagram

         -- * Operations on diagrams
         -- ** Creating diagrams
       , mkQD, mkQD', pointDiagram

         -- ** Extracting information
       , prims
       , envelope, trace, subMap, names, query, sample
       , value, resetValue, clearValue

         -- ** Combining diagrams

         -- | For many more ways of combining diagrams, see
         -- "Diagrams.Combinators" from the diagrams-lib package.

       , atop

         -- ** Modifying diagrams
         -- *** Names
       , nameSub
       , lookupName
       , withName
       , withNameAll
       , withNames
       , localize

         -- *** Other
       , setEnvelope
       , setTrace

         -- * Measurements
       , Measure(..)

         -- * Subdiagrams

       , Subdiagram(..), mkSubdiagram
       , getSub, rawSub
       , location
       , subPoint

         -- * Subdiagram maps

       , SubMap(..)

       , fromNames, rememberAs, lookupSub

         -- * Primtives
         -- $prim

       , Prim(..), IsPrim(..), nullPrim

         -- * Backends

       , Backend(..)
       , MultiBackend(..)
       , DNode(..)
       , DTree
       , RNode(..)
       , RTree

         -- ** Null backend

       , NullBackend, D

         -- * Renderable

       , Renderable(..)

       ) where

import           Control.Arrow             (first, second, (***))
import           Control.Lens              (Lens', Wrapped (..), Rewrapped, iso, lens,
                                            over, view, (^.), _Wrapping, _Wrapped)
import           Control.Monad             (mplus)
import           Data.AffineSpace          ((.-.))
import           Data.List                 (isSuffixOf)
import qualified Data.Map                  as M
import           Data.Maybe                (fromMaybe, listToMaybe)
import           Data.Semigroup
import qualified Data.Traversable          as T
import           Data.Tree
import           Data.Typeable
import           Data.VectorSpace

import           Data.Monoid.Action
import           Data.Monoid.Coproduct
import           Data.Monoid.Deletable
import           Data.Monoid.MList
import           Data.Monoid.WithSemigroup
import qualified Data.Tree.DUAL            as D

import           Diagrams.Core.Envelope
import           Diagrams.Core.HasOrigin
import           Diagrams.Core.Juxtapose
import           Diagrams.Core.Names
import           Diagrams.Core.Points
import           Diagrams.Core.Query
import           Diagrams.Core.Style
import           Diagrams.Core.Trace
import           Diagrams.Core.Transform
import           Diagrams.Core.V

-- XXX TODO: add lots of actual diagrams to illustrate the
-- documentation!  Haddock supports \<\<inline image urls\>\>.

------------------------------------------------------------
--  Measurement Units  -------------------------------------
------------------------------------------------------------
-- | Type of measurement units for attributes.
data Measure t = Output t
               | Normalized t
               | Local t
               | Global t

------------------------------------------------------------
--  Diagrams  ----------------------------------------------
------------------------------------------------------------

-- | Monoidal annotations which travel up the diagram tree, /i.e./ which
--   are aggregated from component diagrams to the whole:
--
--   * envelopes (see "Diagrams.Core.Envelope").
--     The envelopes are \"deletable\" meaning that at any point we can
--     throw away the existing envelope and replace it with a new one;
--     sometimes we want to consider a diagram as having a different
--     envelope unrelated to its \"natural\" envelope.
--
--   * traces (see "Diagrams.Core.Trace"), also
--     deletable.
--
--   * name/subdiagram associations (see "Diagrams.Core.Names")
--
--   * query functions (see "Diagrams.Core.Query")
type UpAnnots b v m = Deletable (Envelope v)
                  ::: Deletable (Trace v)
                  ::: Deletable (SubMap b v m)
                  ::: Query v m
                  ::: ()

-- | Monoidal annotations which travel down the diagram tree,
--   /i.e./ which accumulate along each path to a leaf (and which can
--   act on the upwards-travelling annotations):
--
--   * transformations (split at the innermost freeze): see
--     "Diagrams.Core.Transform"
--
--   * styles (see "Diagrams.Core.Style")
--
--   * names (see "Diagrams.Core.Names")
type DownAnnots v = (Transformation v :+: Style v)
                ::: Name
                ::: ()

  -- Note that we have to put the transformations and styles together
  -- using a coproduct because the transformations can act on the
  -- styles.

-- | Inject a transformation into a default downwards annotation
--   value.
transfToAnnot :: Transformation v -> DownAnnots v
transfToAnnot
  = inj
  . (inL :: Transformation v -> Transformation v :+: Style v)

-- | Extract the (total) transformation from a downwards annotation
--   value.
transfFromAnnot :: HasLinearMap v => DownAnnots v -> Transformation v
transfFromAnnot = option mempty killR . fst

-- | A leaf in a 'QDiagram' tree is either a 'Prim', or a \"delayed\"
--   @QDiagram@ which expands to a real @QDiagram@ once it learns the
--   \"final context\" in which it will be rendered.  For example, in
--   order to decide how to draw an arrow, we must know the precise
--   transformation applied to it (since the arrow head and tail are
--   scale-invariant).
data QDiaLeaf b v m
  = PrimLeaf (Prim b v)
  | DelayedLeaf (DownAnnots v -> QDiagram b v m)
    -- ^ The @QDiagram@ produced by a @DelayedLeaf@ function /must/
    --   already apply any non-frozen transformation in the given
    --   @DownAnnots@ (that is, the non-frozen transformation will not
    --   be applied by the context). On the other hand, it must assume
    --   that any frozen transformation or attributes will be applied
    --   by the context.
  deriving (Functor)

withQDiaLeaf :: (Prim b v -> r) -> ((DownAnnots v -> QDiagram b v m) -> r) -> (QDiaLeaf b v m -> r)
withQDiaLeaf f _ (PrimLeaf p)    = f p
withQDiaLeaf _ g (DelayedLeaf d) = g d

-- | The fundamental diagram type is represented by trees of
--   primitives with various monoidal annotations.  The @Q@ in
--   @QDiagram@ stands for \"Queriable\", as distinguished from
--   'Diagram', a synonym for @QDiagram@ with the query type
--   specialized to 'Any'.
newtype QDiagram b v m
  = QD (D.DUALTree (DownAnnots v) (UpAnnots b v m) () (QDiaLeaf b v m))
  deriving (Typeable)

instance Wrapped (QDiagram b v m) where
    type Unwrapped (QDiagram b v m) =
        D.DUALTree (DownAnnots v) (UpAnnots b v m) () (QDiaLeaf b v m)
    _Wrapped' = iso (\(QD d) -> d) QD

instance Rewrapped (QDiagram b v m) (QDiagram b' v' m')

type instance V (QDiagram b v m) = v

-- | The default sort of diagram is one where querying at a point
--   simply tells you whether the diagram contains that point or not.
--   Transforming a default diagram into one with a more interesting
--   query can be done via the 'Functor' instance of @'QDiagram' b@ or
--   the 'value' function.
type Diagram b v = QDiagram b v Any

-- | Create a \"point diagram\", which has no content, no trace, an
--   empty query, and a point envelope.
pointDiagram :: (Fractional (Scalar v), InnerSpace v)
             => Point v -> QDiagram b v m
pointDiagram p = QD $ D.leafU (inj . toDeletable $ pointEnvelope p)

-- | Extract a list of primitives from a diagram, together with their
--   associated transformations and styles.
prims :: HasLinearMap v
      => QDiagram b v m -> [(Prim b v, (Transformation v, Style v))]
prims = concatMap processLeaf
      . D.flatten
      . view _Wrapped'
  where
    processLeaf (PrimLeaf p, (trSty,_)) = [(p, untangle . option mempty id $ trSty)]
    processLeaf (DelayedLeaf k, d)      = prims (k d)

-- | A useful variant of 'getU' which projects out a certain
--   component.
getU' :: (Monoid u', u :>: u') => D.DUALTree d u a l -> u'
getU' = maybe mempty (option mempty id . get) . D.getU

-- | Get the envelope of a diagram.
envelope :: forall b v m. (OrderedField (Scalar v), InnerSpace v
                          , HasLinearMap v, Monoid' m)
         => Lens' (QDiagram b v m) (Envelope v)
envelope = lens (unDelete . getU' . view _Wrapped') (flip setEnvelope)

-- | Replace the envelope of a diagram.
setEnvelope :: forall b v m. (OrderedField (Scalar v), InnerSpace v
                             , HasLinearMap v, Monoid' m)
          => Envelope v -> QDiagram b v m -> QDiagram b v m
setEnvelope e =
    over _Wrapped' ( D.applyUpre (inj . toDeletable $ e)
                . D.applyUpre (inj (deleteL :: Deletable (Envelope v)))
                . D.applyUpost (inj (deleteR :: Deletable (Envelope v)))
              )

-- | Get the trace of a diagram.
trace :: (InnerSpace v, HasLinearMap v, OrderedField (Scalar v), Semigroup m) =>
         Lens' (QDiagram b v m) (Trace v)
trace = lens (unDelete . getU' . view _Wrapped') (flip setTrace)

-- | Replace the trace of a diagram.
setTrace :: forall b v m. (OrderedField (Scalar v), InnerSpace v
                          , HasLinearMap v, Semigroup m)
         => Trace v -> QDiagram b v m -> QDiagram b v m
setTrace t = over _Wrapped' ( D.applyUpre (inj . toDeletable $ t)
                         . D.applyUpre (inj (deleteL :: Deletable (Trace v)))
                         . D.applyUpost (inj (deleteR :: Deletable (Trace v)))
                       )

-- | Get the subdiagram map (/i.e./ an association from names to
--   subdiagrams) of a diagram.
subMap :: (HasLinearMap v, InnerSpace v, Semigroup m, OrderedField (Scalar v)) =>
          Lens' (QDiagram b v m) (SubMap b v m)
subMap = lens (unDelete . getU' . view _Wrapped') (flip setMap) where
  setMap :: (HasLinearMap v, InnerSpace v, Semigroup m, OrderedField (Scalar v)) =>
            SubMap b v m -> QDiagram b v m -> QDiagram b v m
  setMap m = over _Wrapped' ( D.applyUpre . inj . toDeletable $ m)

-- | Get a list of names of subdiagrams and their locations.
names :: (HasLinearMap v, InnerSpace v, Semigroup m, OrderedField (Scalar v))
         => QDiagram b v m -> [(Name, [Point v])]
names = (map . second . map) location . M.assocs . view (subMap . _Wrapped')

-- | Attach an atomic name to a certain subdiagram, computed from the
--   given diagram /with the mapping from name to subdiagram
--   included/.  The upshot of this knot-tying is that if @d' = d #
--   named x@, then @lookupName x d' == Just d'@ (instead of @Just
--   d@).
nameSub :: ( IsName n
           , HasLinearMap v, InnerSpace v, OrderedField (Scalar v), Semigroup m)
        => (QDiagram b v m -> Subdiagram b v m) -> n -> QDiagram b v m -> QDiagram b v m
nameSub s n d = d'
  where d' = over _Wrapped' (D.applyUpre . inj . toDeletable $ fromNames [(n,s d')]) d

-- | Lookup the most recent diagram associated with (some
--   qualification of) the given name.
lookupName :: (IsName n, HasLinearMap v, InnerSpace v
              , Semigroup m, OrderedField (Scalar v))
           => n -> QDiagram b v m -> Maybe (Subdiagram b v m)
lookupName n d = lookupSub (toName n) (d^.subMap) >>= listToMaybe

-- | Given a name and a diagram transformation indexed by a
--   subdiagram, perform the transformation using the most recent
--   subdiagram associated with (some qualification of) the name,
--   or perform the identity transformation if the name does not exist.
withName :: (IsName n, HasLinearMap v, InnerSpace v
            , Semigroup m, OrderedField (Scalar v))
         => n -> (Subdiagram b v m -> QDiagram b v m -> QDiagram b v m)
         -> QDiagram b v m -> QDiagram b v m
withName n f d = maybe id f (lookupName n d) d

-- | Given a name and a diagram transformation indexed by a list of
--   subdiagrams, perform the transformation using the
--   collection of all such subdiagrams associated with (some
--   qualification of) the given name.
withNameAll :: (IsName n, HasLinearMap v, InnerSpace v
               , Semigroup m, OrderedField (Scalar v))
            => n -> ([Subdiagram b v m] -> QDiagram b v m -> QDiagram b v m)
            -> QDiagram b v m -> QDiagram b v m
withNameAll n f d = f (fromMaybe [] (lookupSub (toName n) (d^.subMap))) d

-- | Given a list of names and a diagram transformation indexed by a
--   list of subdiagrams, perform the transformation using the
--   list of most recent subdiagrams associated with (some qualification
--   of) each name.  Do nothing (the identity transformation) if any
--   of the names do not exist.
withNames :: (IsName n, HasLinearMap v, InnerSpace v
             , Semigroup m, OrderedField (Scalar v))
          => [n] -> ([Subdiagram b v m] -> QDiagram b v m -> QDiagram b v m)
          -> QDiagram b v m -> QDiagram b v m
withNames ns f d = maybe id f ns' d
  where
    nd = d^.subMap
    ns' = T.sequence (map ((listToMaybe=<<) . ($nd) . lookupSub . toName) ns)

-- | \"Localize\" a diagram by hiding all the names, so they are no
--   longer visible to the outside.
localize :: forall b v m. ( HasLinearMap v, InnerSpace v
                          , OrderedField (Scalar v), Semigroup m
                          )
         => QDiagram b v m -> QDiagram b v m
localize = over _Wrapped' ( D.applyUpre  (inj (deleteL :: Deletable (SubMap b v m)))
                   . D.applyUpost (inj (deleteR :: Deletable (SubMap b v m)))
                   )


-- | Get the query function associated with a diagram.
query :: Monoid m => QDiagram b v m -> Query v m
query = getU' . view _Wrapped'

-- | Sample a diagram's query function at a given point.
sample :: Monoid m => QDiagram b v m -> Point v -> m
sample = runQuery . query

-- | Set the query value for 'True' points in a diagram (/i.e./ points
--   \"inside\" the diagram); 'False' points will be set to 'mempty'.
value :: Monoid m => m -> QDiagram b v Any -> QDiagram b v m
value m = fmap fromAny
  where fromAny (Any True)  = m
        fromAny (Any False) = mempty

-- | Reset the query values of a diagram to @True@/@False@: any values
--   equal to 'mempty' are set to 'False'; any other values are set to
--   'True'.
resetValue :: (Eq m, Monoid m) => QDiagram b v m -> QDiagram b v Any
resetValue = fmap toAny
  where toAny m | m == mempty = Any False
                | otherwise   = Any True

-- | Set all the query values of a diagram to 'False'.
clearValue :: QDiagram b v m -> QDiagram b v Any
clearValue = fmap (const (Any False))

-- | Create a diagram from a single primitive, along with an envelope,
--   trace, subdiagram map, and query function.
mkQD :: Prim b v -> Envelope v -> Trace v -> SubMap b v m -> Query v m
     -> QDiagram b v m
mkQD p = mkQD' (PrimLeaf p)

-- | Create a diagram from a generic QDiaLeaf, along with an envelope,
--   trace, subdiagram map, and query function.
mkQD' :: QDiaLeaf b v m -> Envelope v -> Trace v -> SubMap b v m -> Query v m
      -> QDiagram b v m
mkQD' l e t n q
  = QD $ D.leaf (toDeletable e *: toDeletable t *: toDeletable n *: q *: ()) l

------------------------------------------------------------
--  Instances
------------------------------------------------------------

---- Monoid

-- | Diagrams form a monoid since each of their components do: the
--   empty diagram has no primitives, an empty envelope, an empty
--   trace, no named subdiagrams, and a constantly empty query
--   function.
--
--   Diagrams compose by aligning their respective local origins.  The
--   new diagram has all the primitives and all the names from the two
--   diagrams combined, and query functions are combined pointwise.
--   The first diagram goes on top of the second.  \"On top of\"
--   probably only makes sense in vector spaces of dimension lower
--   than 3, but in theory it could make sense for, say, 3-dimensional
--   diagrams when viewed by 4-dimensional beings.
instance (HasLinearMap v, InnerSpace v, OrderedField (Scalar v), Semigroup m)
  => Monoid (QDiagram b v m) where
  mempty  = QD D.empty
  mappend = (<>)

instance (HasLinearMap v, InnerSpace v, OrderedField (Scalar v), Semigroup m)
  => Semigroup (QDiagram b v m) where
  (QD d1) <> (QD d2) = QD (d2 <> d1)
    -- swap order so that primitives of d2 come first, i.e. will be
    -- rendered first, i.e. will be on the bottom.

-- | A convenient synonym for 'mappend' on diagrams, designed to be
--   used infix (to help remember which diagram goes on top of which
--   when combining them, namely, the first on top of the second).
atop :: (HasLinearMap v, OrderedField (Scalar v), InnerSpace v, Semigroup m)
     => QDiagram b v m -> QDiagram b v m -> QDiagram b v m
atop = (<>)

infixl 6 `atop`

---- Functor

instance Functor (QDiagram b v) where
  fmap f = over (_Wrapping QD)
           ( (D.mapU . second . second)
             ( (first . fmap . fmap . fmap)   f
             . (second . first . fmap . fmap) f
             )
           . (fmap . fmap) f
           )

---- Applicative

-- XXX what to do with this?
-- A diagram with queries of result type @(a -> b)@ can be \"applied\"
--   to a diagram with queries of result type @a@, resulting in a
--   combined diagram with queries of result type @b@.  In particular,
--   all components of the two diagrams are combined as in the
--   @Monoid@ instance, except the queries which are combined via
--   @(<*>)@.

-- instance (Backend b v, s ~ Scalar v, AdditiveGroup s, Ord s)
--            => Applicative (QDiagram b v) where
--   pure a = Diagram mempty mempty mempty (Query $ const a)

--   (Diagram ps1 bs1 ns1 smp1) <*> (Diagram ps2 bs2 ns2 smp2)
--     = Diagram (ps1 <> ps2) (bs1 <> bs2) (ns1 <> ns2) (smp1 <*> smp2)

---- HasStyle

instance (HasLinearMap v, InnerSpace v, OrderedField (Scalar v), Semigroup m)
      => HasStyle (QDiagram b v m) where
<<<<<<< HEAD
  applyStyle = over unwrapped . D.applyD . inj
             . (inR :: Style v -> Transformation v :+: Style v)
=======
  applyStyle = over _Wrapped' . D.applyD . inj
             . (inR :: Style v -> Split (Transformation v) :+: Style v)
>>>>>>> 6458c09f

-- | By default, diagram attributes are not affected by
--   transformations.  This means, for example, that @lw 0.01 circle@
--   and @scale 2 (lw 0.01 circle)@ will be drawn with lines of the
--   /same/ width, and @scaleY 3 circle@ will be an ellipse drawn with
--   a uniform line.  Once a diagram is frozen, however,
--   transformations do affect attributes, so, for example, @scale 2
--   (freeze (lw 0.01 circle))@ will be drawn with a line twice as
--   thick as @lw 0.01 circle@, and @scaleY 3 (freeze circle)@ will be
--   drawn with a \"stretched\", variable-width line.
--
--   Another way of thinking about it is that pre-@freeze@, we are
--   transforming the \"abstract idea\" of a diagram, and the
--   transformed version is then drawn; when doing a @freeze@, we
--   produce a concrete drawing of the diagram, and it is this visual
--   representation itself which is acted upon by subsequent
--   transformations.
<<<<<<< HEAD
--freeze :: forall v b m. (HasLinearMap v, InnerSpace v
--                        , OrderedField (Scalar v), Semigroup m)
--       => QDiagram b v m -> QDiagram b v m
--freeze = over unwrapped . D.applyD . inj
--       . (inL :: Split (Transformation v) -> Split (Transformation v :+: Style v)
--       $ split
=======
freeze :: forall v b m. (HasLinearMap v, InnerSpace v
                        , OrderedField (Scalar v), Semigroup m)
       => QDiagram b v m -> QDiagram b v m
freeze = over _Wrapped' . D.applyD . inj
       . (inL :: Split (Transformation v) -> Split (Transformation v) :+: Style v)
       $ split
>>>>>>> 6458c09f

---- Juxtaposable

instance (HasLinearMap v, InnerSpace v, OrderedField (Scalar v), Monoid' m)
      => Juxtaposable (QDiagram b v m) where
  juxtapose = juxtaposeDefault

---- Enveloped

instance (HasLinearMap v, InnerSpace v, OrderedField (Scalar v), Monoid' m)
         => Enveloped (QDiagram b v m) where
  getEnvelope = view envelope

---- Traced

instance (HasLinearMap v, VectorSpace v, Ord (Scalar v), InnerSpace v
         , Semigroup m, Fractional (Scalar v), Floating (Scalar v))
         => Traced (QDiagram b v m) where
  getTrace = view trace

---- HasOrigin

-- | Every diagram has an intrinsic \"local origin\" which is the
--   basis for all combining operations.
instance (HasLinearMap v, InnerSpace v, OrderedField (Scalar v), Semigroup m)
      => HasOrigin (QDiagram b v m) where

  moveOriginTo = translate . (origin .-.)

---- Transformable

-- | Diagrams can be transformed by transforming each of their
--   components appropriately.
instance (HasLinearMap v, OrderedField (Scalar v), InnerSpace v, Semigroup m)
      => Transformable (QDiagram b v m) where
  transform = over _Wrapped' . D.applyD . transfToAnnot

---- Qualifiable

-- | Diagrams can be qualified so that all their named points can
--   now be referred to using the qualification prefix.
instance (HasLinearMap v, InnerSpace v, OrderedField (Scalar v), Semigroup m)
      => Qualifiable (QDiagram b v m) where
  (|>) = over _Wrapped' . D.applyD . inj . toName


------------------------------------------------------------
--  Subdiagrams
------------------------------------------------------------

-- | A @Subdiagram@ represents a diagram embedded within the context
--   of a larger diagram.  Essentially, it consists of a diagram
--   paired with any accumulated information from the larger context
--   (transformations, attributes, etc.).

data Subdiagram b v m = Subdiagram (QDiagram b v m) (DownAnnots v)

type instance V (Subdiagram b v m) = v

-- | Turn a diagram into a subdiagram with no accumulated context.
mkSubdiagram :: QDiagram b v m -> Subdiagram b v m
mkSubdiagram d = Subdiagram d empty

-- | Create a \"point subdiagram\", that is, a 'pointDiagram' (with no
--   content and a point envelope) treated as a subdiagram with local
--   origin at the given point.  Note this is not the same as
--   @mkSubdiagram . pointDiagram@, which would result in a subdiagram
--   with local origin at the parent origin, rather than at the given
--   point.
subPoint :: (HasLinearMap v, InnerSpace v, OrderedField (Scalar v), Semigroup m)
         => Point v -> Subdiagram b v m
subPoint p = Subdiagram
               (pointDiagram origin)
               (transfToAnnot $ translation (p .-. origin))

instance Functor (Subdiagram b v) where
  fmap f (Subdiagram d a) = Subdiagram (fmap f d) a

instance (OrderedField (Scalar v), InnerSpace v, HasLinearMap v, Monoid' m)
      => Enveloped (Subdiagram b v m) where
  getEnvelope (Subdiagram d a) = transform (transfFromAnnot a) $ getEnvelope d

instance (OrderedField (Scalar v), HasLinearMap v, InnerSpace v, Semigroup m)
      => Traced (Subdiagram b v m) where
  getTrace (Subdiagram d a) = transform (transfFromAnnot a) $ getTrace d

instance (HasLinearMap v, InnerSpace v, OrderedField (Scalar v))
      => HasOrigin (Subdiagram b v m) where
  moveOriginTo = translate . (origin .-.)

instance ( HasLinearMap v, InnerSpace v, Floating (Scalar v))
    => Transformable (Subdiagram b v m) where
  transform t (Subdiagram d a) = Subdiagram d (transfToAnnot t <> a)

-- | Get the location of a subdiagram; that is, the location of its
--   local origin /with respect to/ the vector space of its parent
--   diagram.  In other words, the point where its local origin
--   \"ended up\".
location :: HasLinearMap v => Subdiagram b v m -> Point v
location (Subdiagram _ a) = transform (transfFromAnnot a) origin

-- | Turn a subdiagram into a normal diagram, including the enclosing
--   context.  Concretely, a subdiagram is a pair of (1) a diagram and
--   (2) a \"context\" consisting of an extra transformation and
--   attributes.  @getSub@ simply applies the transformation and
--   attributes to the diagram to get the corresponding \"top-level\"
--   diagram.
getSub :: ( HasLinearMap v, InnerSpace v
          , Floating (Scalar v), Ord (Scalar v)
          , Semigroup m
          )
       => Subdiagram b v m -> QDiagram b v m
getSub (Subdiagram d a) = over _Wrapped' (D.applyD a) d

-- | Extract the \"raw\" content of a subdiagram, by throwing away the
--   context.
rawSub :: Subdiagram b v m -> QDiagram b v m
rawSub (Subdiagram d _) = d

------------------------------------------------------------
--  Subdiagram maps  ---------------------------------------
------------------------------------------------------------

-- | A 'SubMap' is a map associating names to subdiagrams. There can
--   be multiple associations for any given name.
newtype SubMap b v m = SubMap (M.Map Name [Subdiagram b v m])
  -- See Note [SubMap Set vs list]

instance Wrapped (SubMap b v m) where
    type Unwrapped (SubMap b v m) = M.Map Name [Subdiagram b v m]
    _Wrapped' = iso (\(SubMap m) -> m) SubMap

instance Rewrapped (SubMap b v m) (SubMap b' v' m')

-- ~~~~ [SubMap Set vs list]
-- In some sense it would be nicer to use
-- Sets instead of a list, but then we would have to put Ord
-- constraints on v everywhere. =P

type instance V (SubMap b v m) = v

instance Functor (SubMap b v) where
  fmap = over _Wrapped . fmap . map . fmap

instance Semigroup (SubMap b v m) where
  SubMap s1 <> SubMap s2 = SubMap $ M.unionWith (++) s1 s2

-- | 'SubMap's form a monoid with the empty map as the identity, and
--   map union as the binary operation.  No information is ever lost:
--   if two maps have the same name in their domain, the resulting map
--   will associate that name to the concatenation of the information
--   associated with that name.
instance Monoid (SubMap b v m) where
  mempty  = SubMap M.empty
  mappend = (<>)

instance (OrderedField (Scalar v), InnerSpace v, HasLinearMap v)
      => HasOrigin (SubMap b v m) where
  moveOriginTo = over _Wrapped' . moveOriginTo

instance (InnerSpace v, Floating (Scalar v), HasLinearMap v)
  => Transformable (SubMap b v m) where
  transform = over _Wrapped' . transform

-- | 'SubMap's are qualifiable: if @ns@ is a 'SubMap', then @a |>
--   ns@ is the same 'SubMap' except with every name qualified by
--   @a@.
instance Qualifiable (SubMap b v m) where
  a |> (SubMap m) = SubMap $ M.mapKeys (a |>) m

-- | Construct a 'SubMap' from a list of associations between names
--   and subdiagrams.
fromNames :: IsName a => [(a, Subdiagram b v m)] -> SubMap b v m
fromNames = SubMap . M.fromListWith (++) . map (toName *** (:[]))

-- | Add a name/diagram association to a submap.
rememberAs :: IsName a => a -> QDiagram b v m -> SubMap b v m -> SubMap b v m
rememberAs n b = over _Wrapped' $ M.insertWith (++) (toName n) [mkSubdiagram b]

-- | A name acts on a name map by qualifying every name in it.
instance Action Name (SubMap b v m) where
  act = (|>)

instance Action Name a => Action Name (Deletable a) where
  act n (Deletable l a r) = Deletable l (act n a) r

-- Names do not act on other things.

instance Action Name (Query v m)
instance Action Name (Envelope v)
instance Action Name (Trace v)

-- | Look for the given name in a name map, returning a list of
--   subdiagrams associated with that name.  If no names match the
--   given name exactly, return all the subdiagrams associated with
--   names of which the given name is a suffix.
lookupSub :: IsName n => n -> SubMap b v m -> Maybe [Subdiagram b v m]
lookupSub a (SubMap m)
  = M.lookup n m `mplus`
    (flattenNames . filter ((n `nameSuffixOf`) . fst) . M.assocs $ m)
  where (Name n1) `nameSuffixOf` (Name n2) = n1 `isSuffixOf` n2
        flattenNames [] = Nothing
        flattenNames xs = Just . concatMap snd $ xs
        n = toName a

------------------------------------------------------------
--  Primitives  --------------------------------------------
------------------------------------------------------------

-- $prim
-- Ultimately, every diagram is essentially a list of /primitives/,
-- basic building blocks which can be rendered by backends.  However,
-- not every backend must be able to render every type of primitive;
-- the collection of primitives a given backend knows how to render is
-- determined by instances of 'Renderable'.

-- | A type class for primitive things which know how to handle being
--   transformed by both a normal transformation and a \"frozen\"
--   transformation.  The default implementation simply applies both.
--   At the moment, 'ScaleInv' is the only type with a non-default
--   instance of 'IsPrim'.
class Transformable p => IsPrim p where
  transformWithFreeze :: Transformation (V p) -> Transformation (V p) -> p -> p
  transformWithFreeze t1 t2 = transform (t1 <> t2)

-- | A value of type @Prim b v@ is an opaque (existentially quantified)
--   primitive which backend @b@ knows how to render in vector space @v@.
data Prim b v where
  Prim :: (IsPrim p, Typeable p, Renderable p b) => p -> Prim b (V p)

type instance V (Prim b v) = v

instance HasLinearMap v => IsPrim (Prim b v) where
  transformWithFreeze t1 t2 (Prim p) = Prim $ transformWithFreeze t1 t2 p

-- | The 'Transformable' instance for 'Prim' just pushes calls to
--   'transform' down through the 'Prim' constructor.
instance HasLinearMap v => Transformable (Prim b v) where
  transform v (Prim p) = Prim (transform v p)

-- | The 'Renderable' instance for 'Prim' just pushes calls to
--   'render' down through the 'Prim' constructor.
instance HasLinearMap v => Renderable (Prim b v) b where
  render b (Prim p) = render b p

-- | The null primitive.
data NullPrim v = NullPrim
  deriving Typeable

type instance (V (NullPrim v)) = v

instance HasLinearMap v => IsPrim (NullPrim v)

instance HasLinearMap v => Transformable (NullPrim v) where
  transform _ _ = NullPrim

instance (HasLinearMap v, Monoid (Render b v)) => Renderable (NullPrim v) b where
  render _ _ = mempty

-- | The null primitive, which every backend can render by doing
--   nothing.
nullPrim :: (HasLinearMap v, Typeable v, Monoid (Render b v)) => Prim b v
nullPrim = Prim NullPrim

------------------------------------------------------------
-- Backends  -----------------------------------------------
------------------------------------------------------------

data DNode b v a = DStyle (Style v)
                 | DTransform (Transformation v)
                 | DAnnot a
                 | DDelay
                   -- ^ @DDelay@ marks a point where a delayed subtree
                   --   was expanded.  Such subtrees already take all
                   --   non-frozen transforms above them into account,
                   --   so when later processing the tree, upon
                   --   encountering a @DDelay@ node we must drop any
                   --   accumulated non-frozen transformation.
                 | DPrim (Prim b v)
                 | DEmpty

-- | A 'DTree' is a raw tree representation of a 'QDiagram', with all
--   the @u@-annotations removed.  It is used as an intermediate type
--   by diagrams-core; backends should not need to make use of it.
--   Instead, backends can make use of 'RTree', which 'DTree' gets
--   compiled and optimized to.
type DTree b v a = Tree (DNode b v a)

data RNode b v a =  RStyle (Style v)
                    -- ^ A style node.
<<<<<<< HEAD
=======
                  | RFrozenTr (Transformation v)
                    -- ^ A \"frozen\" transformation, /i.e./ one which
                    --   was applied after a call to 'freeze'.  It
                    --   applies to everything below it in the tree.
                    --   Note that line width and other similar
                    --   \"scale invariant\" attributes should be
                    --   affected by this transformation.  In the case
                    --   of 2D, some backends may not support stroking
                    --   in the context of an arbitrary
                    --   transformation; such backends can instead use
                    --   the 'avgScale' function from
                    --   @Diagrams.TwoD.Transform@ (from the
                    --   @diagrams-lib@ package).
>>>>>>> 6458c09f
                  | RAnnot a
                  | RPrim (Transformation v) (Prim b v)
                    -- ^ A primitive, along with the (non-frozen)
                    --   transformation which applies to it.
                  | REmpty

-- | An 'RTree' is a compiled and optimized representation of a
--   'QDiagram', which can be used by backends.  They have several
--   invariants which backends may rely upon:
--
--   * All non-frozen transformations have been pushed all the way to
--     the leaves.
--
--   * @RPrim@ nodes never have any children.
type RTree b v a = Tree (RNode b v a )

-- | Abstract diagrams are rendered to particular formats by
--   /backends/.  Each backend/vector space combination must be an
--   instance of the 'Backend' class. A minimal complete definition
--   consists of the three associated types, an implementation for
--   'doRender', and /one of/ either 'withStyle' or 'renderData'.
class (HasLinearMap v, Monoid (Render b v)) => Backend b v where

  -- | The type of rendering operations used by this backend, which
  --   must be a monoid. For example, if @Render b v = M ()@ for some
  --   monad @M@, a monoid instance can be made with @mempty = return
  --   ()@ and @mappend = (>>)@.
  data Render  b v :: *

  -- | The result of running/interpreting a rendering operation.
  type Result  b v :: *

  -- | Backend-specific rendering options.
  data Options b v :: *

<<<<<<< HEAD

=======
  -- | Perform a rendering operation with a local style. The default
  --   implementation does nothing, and must be overridden by backends
  --   that do not override 'renderData'.
  withStyle      :: b          -- ^ Backend token (needed only for type inference)
                 -> Style v    -- ^ Style to use
                 -> Transformation v
                    -- ^ \"Frozen\" transformation; line width and
                    --   other similar \"scale invariant\" attributes
                    --   should be affected by this transformation.
                    --   In the case of 2D, some backends may not
                    --   support stroking in the context of an
                    --   arbitrary transformation; such backends can
                    --   instead use the 'avgScale' function from
                    --   @Diagrams.TwoD.Transform@ (from the
                    --   @diagrams-lib@ package).
                 -> Render b v -- ^ Rendering operation to run
                 -> Render b v -- ^ Rendering operation using the style locally
  withStyle _ _ _ r = r
>>>>>>> 6458c09f

  -- | 'doRender' is used to interpret rendering operations.
  doRender       :: b           -- ^ Backend token (needed only for type inference)
                 -> Options b v -- ^ Backend-specific collection of rendering options
                 -> Render b v  -- ^ Rendering operation to perform
                 -> Result b v  -- ^ Output of the rendering operation

  -- | 'adjustDia' allows the backend to make adjustments to the final
  --   diagram (e.g. to adjust the size based on the options) before
  --   rendering it.  It can also make adjustments to the options
  --   record, usually to fill in incompletely specified size
  --   information.  A default implementation is provided which makes
  --   no adjustments.  See the diagrams-lib package for other useful
  --   implementations.
  adjustDia :: Monoid' m => b -> Options b v
            -> QDiagram b v m -> (Options b v, QDiagram b v m)
  adjustDia _ o d = (o,d)

  renderDia :: (InnerSpace v, OrderedField (Scalar v), Monoid' m)
            => b -> Options b v -> QDiagram b v m -> Result b v
  renderDia b opts d = doRender b opts' . renderData opts' $ d'
    where (opts', d') = adjustDia b opts d

  -- | Backends may override 'renderData' to gain more control over
  --   the way that rendering happens.  A typical implementation might be something like
  --
  --   > renderData = renderRTree . toRTree
  --
  --   where @renderRTree :: RTree b v () -> Render b v@ is
  --   implemented by the backend (with appropriate types filled in
  --   for @b@ and @v@), and 'toRTree' is from "Diagrams.Core.Compile".
  renderData :: Monoid' m => Options b v -> QDiagram b v m -> Render b v

  -- See Note [backend token]

-- | The @D@ type is provided for convenience in situations where you
--   must give a diagram a concrete, monomorphic type, but don't care
--   which one.  Such situations arise when you pass a diagram to a
--   function which is polymorphic in its input but monomorphic in its
--   output, such as 'width', 'height', 'phantom', or 'names'.  Such
--   functions compute some property of the diagram, or use it to
--   accomplish some other purpose, but do not result in the diagram
--   being rendered.  If the diagram does not have a monomorphic type,
--   GHC complains that it cannot determine the diagram's type.
--
--   For example, here is the error we get if we try to compute the
--   width of an image (this example requires @diagrams-lib@):
--
--   @
--   ghci> width (image \"foo.png\" 200 200)
--   \<interactive\>:8:8:
--       No instance for (Renderable Diagrams.TwoD.Image.Image b0)
--         arising from a use of `image'
--       Possible fix:
--         add an instance declaration for
--         (Renderable Diagrams.TwoD.Image.Image b0)
--       In the first argument of `width', namely
--         `(image \"foo.png\" 200 200)'
--       In the expression: width (image \"foo.png\" 200 200)
--       In an equation for `it': it = width (image \"foo.png\" 200 200)
--   @
--
--   GHC complains that there is no instance for @Renderable Image
--   b0@; what is really going on is that it does not have enough
--   information to decide what backend to use (hence the
--   uninstantiated @b0@). This is annoying because /we/ know that the
--   choice of backend cannot possibly affect the width of the image
--   (it's 200! it's right there in the code!); /but/ there is no way
--   for GHC to know that.
--
--   The solution is to annotate the call to 'image' with the type
--   @'D' 'R2'@, like so:
--
--   @
--   ghci> width (image \"foo.png\" 200 200 :: D R2)
--   200.00000000000006
--   @
--
--   (It turns out the width wasn't 200 after all...)
--
--   As another example, here is the error we get if we try to compute
--   the width of a radius-1 circle:
--
--   @
--   ghci> width (circle 1)
--   \<interactive\>:4:1:
--       Couldn't match type `V a0' with `R2'
--       In the expression: width (circle 1)
--       In an equation for `it': it = width (circle 1)
--   @
--
--   There's even more ambiguity here.  Whereas 'image' always returns
--   a 'Diagram', the 'circle' function can produce any 'PathLike'
--   type, and the 'width' function can consume any 'Enveloped' type,
--   so GHC has no idea what type to pick to go in the middle.
--   However, the solution is the same:
--
--   @
--   ghci> width (circle 1 :: D R2)
--   1.9999999999999998
--   @

type D v = Diagram NullBackend v


-- | A null backend which does no actual rendering.  It is provided
--   mainly for convenience in situations where you must give a
--   diagram a concrete, monomorphic type, but don't actually care
--   which one.  See 'D' for more explanation and examples.
--
--   It is courteous, when defining a new primitive @P@, to make an instance
--
--   > instance Renderable P NullBackend where
--   >   render _ _ = mempty
--
--   This ensures that the trick with 'D' annotations can be used for
--   diagrams containing your primitive.
data NullBackend

-- Note: we can't make a once-and-for-all instance
--
-- > instance Renderable a NullBackend where
-- >   render _ _ = mempty
--
-- because it overlaps with the Renderable instance for NullPrim.

instance Monoid (Render NullBackend v) where
  mempty      = NullBackendRender
  mappend _ _ = NullBackendRender

instance HasLinearMap v => Backend NullBackend v where
  data Render NullBackend v = NullBackendRender
  type Result NullBackend v = ()
  data Options NullBackend v

  doRender _ _ _    = ()
  renderData _ _  = NullBackendRender

-- | A class for backends which support rendering multiple diagrams,
--   e.g. to a multi-page pdf or something similar.
class Backend b v => MultiBackend b v where

  -- | Render multiple diagrams at once.
  renderDias :: (InnerSpace v, OrderedField (Scalar v), Monoid' m)
             => b -> Options b v -> [QDiagram b v m] -> Result b v

  -- See Note [backend token]


-- | The Renderable type class connects backends to primitives which
--   they know how to render.
class Transformable t => Renderable t b where
  render :: b -> t -> Render b (V t)
  -- ^ Given a token representing the backend and a
  --   transformable object, render it in the appropriate rendering
  --   context.

  -- See Note [backend token]

{-
~~~~ Note [backend token]

A bunch of methods here take a "backend token" as an argument.  The
backend token is expected to carry no actual information; it is solely
to help out the type system. The problem is that all these methods
return some associated type applied to b (e.g. Render b) and unifying
them with something else will never work, since type families are not
necessarily injective.
-}<|MERGE_RESOLUTION|>--- conflicted
+++ resolved
@@ -503,45 +503,8 @@
 
 instance (HasLinearMap v, InnerSpace v, OrderedField (Scalar v), Semigroup m)
       => HasStyle (QDiagram b v m) where
-<<<<<<< HEAD
   applyStyle = over unwrapped . D.applyD . inj
              . (inR :: Style v -> Transformation v :+: Style v)
-=======
-  applyStyle = over _Wrapped' . D.applyD . inj
-             . (inR :: Style v -> Split (Transformation v) :+: Style v)
->>>>>>> 6458c09f
-
--- | By default, diagram attributes are not affected by
---   transformations.  This means, for example, that @lw 0.01 circle@
---   and @scale 2 (lw 0.01 circle)@ will be drawn with lines of the
---   /same/ width, and @scaleY 3 circle@ will be an ellipse drawn with
---   a uniform line.  Once a diagram is frozen, however,
---   transformations do affect attributes, so, for example, @scale 2
---   (freeze (lw 0.01 circle))@ will be drawn with a line twice as
---   thick as @lw 0.01 circle@, and @scaleY 3 (freeze circle)@ will be
---   drawn with a \"stretched\", variable-width line.
---
---   Another way of thinking about it is that pre-@freeze@, we are
---   transforming the \"abstract idea\" of a diagram, and the
---   transformed version is then drawn; when doing a @freeze@, we
---   produce a concrete drawing of the diagram, and it is this visual
---   representation itself which is acted upon by subsequent
---   transformations.
-<<<<<<< HEAD
---freeze :: forall v b m. (HasLinearMap v, InnerSpace v
---                        , OrderedField (Scalar v), Semigroup m)
---       => QDiagram b v m -> QDiagram b v m
---freeze = over unwrapped . D.applyD . inj
---       . (inL :: Split (Transformation v) -> Split (Transformation v :+: Style v)
---       $ split
-=======
-freeze :: forall v b m. (HasLinearMap v, InnerSpace v
-                        , OrderedField (Scalar v), Semigroup m)
-       => QDiagram b v m -> QDiagram b v m
-freeze = over _Wrapped' . D.applyD . inj
-       . (inL :: Split (Transformation v) -> Split (Transformation v) :+: Style v)
-       $ split
->>>>>>> 6458c09f
 
 ---- Juxtaposable
 
@@ -832,22 +795,6 @@
 
 data RNode b v a =  RStyle (Style v)
                     -- ^ A style node.
-<<<<<<< HEAD
-=======
-                  | RFrozenTr (Transformation v)
-                    -- ^ A \"frozen\" transformation, /i.e./ one which
-                    --   was applied after a call to 'freeze'.  It
-                    --   applies to everything below it in the tree.
-                    --   Note that line width and other similar
-                    --   \"scale invariant\" attributes should be
-                    --   affected by this transformation.  In the case
-                    --   of 2D, some backends may not support stroking
-                    --   in the context of an arbitrary
-                    --   transformation; such backends can instead use
-                    --   the 'avgScale' function from
-                    --   @Diagrams.TwoD.Transform@ (from the
-                    --   @diagrams-lib@ package).
->>>>>>> 6458c09f
                   | RAnnot a
                   | RPrim (Transformation v) (Prim b v)
                     -- ^ A primitive, along with the (non-frozen)
@@ -882,29 +829,6 @@
 
   -- | Backend-specific rendering options.
   data Options b v :: *
-
-<<<<<<< HEAD
-
-=======
-  -- | Perform a rendering operation with a local style. The default
-  --   implementation does nothing, and must be overridden by backends
-  --   that do not override 'renderData'.
-  withStyle      :: b          -- ^ Backend token (needed only for type inference)
-                 -> Style v    -- ^ Style to use
-                 -> Transformation v
-                    -- ^ \"Frozen\" transformation; line width and
-                    --   other similar \"scale invariant\" attributes
-                    --   should be affected by this transformation.
-                    --   In the case of 2D, some backends may not
-                    --   support stroking in the context of an
-                    --   arbitrary transformation; such backends can
-                    --   instead use the 'avgScale' function from
-                    --   @Diagrams.TwoD.Transform@ (from the
-                    --   @diagrams-lib@ package).
-                 -> Render b v -- ^ Rendering operation to run
-                 -> Render b v -- ^ Rendering operation using the style locally
-  withStyle _ _ _ r = r
->>>>>>> 6458c09f
 
   -- | 'doRender' is used to interpret rendering operations.
   doRender       :: b           -- ^ Backend token (needed only for type inference)
