--- conflicted
+++ resolved
@@ -97,20 +97,13 @@
          -- * Backends
 
        , Backend(..)
-<<<<<<< HEAD
-       , RNode(..)
+
        , RTree(..), emptyRTree
-=======
-       , DTree
-       , DNode(..)
-
-       , RTree
        , RNode(..)
        , _RStyle
        , _RAnnot
        , _RPrim
        , _REmpty
->>>>>>> 776232a8
 
          -- ** Null backend
 
@@ -126,19 +119,12 @@
        ) where
 
 import           Control.Arrow             (first, second, (***))
-<<<<<<< HEAD
-import           Control.Lens              (Lens', Rewrapped, Wrapped (..), iso, lens, over, view,
-                                            review, _Wrapped, _Wrapping, op)
-import           Control.Monad             (mplus)
-import           Data.Typeable
-import           Data.Functor              ((<$>))
-=======
 import           Control.Lens              (Lens', Prism', Rewrapped,
                                             Wrapped (..), iso, lens, over,
                                             prism', view, (^.), _Wrapped,
-                                            _Wrapping)
+                                            _Wrapping, op, review)
 import           Control.Monad             (mplus)
->>>>>>> 776232a8
+
 import           Data.List                 (isSuffixOf)
 import qualified Data.List.NonEmpty        as NEL
 import qualified Data.Map                  as M
@@ -146,6 +132,7 @@
 import qualified Data.Traversable          as T
 import           Data.Tree
 import           Data.Typeable
+import           Data.Functor              ((<$>))
 
 import           Data.Monoid.Action
 import           Data.Monoid.Deletable
@@ -279,37 +266,20 @@
              => Point v n -> QDiagram b v n m
 pointDiagram p = leafS (inj . toDeletable $ pointEnvelope p)
 
-<<<<<<< HEAD
 -- | Get the envelope of a diagram.
 envelope :: forall b v n m. (OrderedField n, Metric v, Monoid' m)
          => Lens' (QDiagram b v n m) (Contextual v n (Envelope v n))
 envelope = lens (fmap unDelete . getS)  ((=<<<) . flip setEnvelope)
-=======
--- | Lens onto the 'Envelope' of a 'QDiagram'.
-envelope :: (OrderedField n, Metric v, Monoid' m)
-         => Lens' (QDiagram b v n m) (Envelope v n)
-envelope = lens (unDelete . getU' . view _Wrapped') (flip setEnvelope)
->>>>>>> 776232a8
 
 -- | Replace the envelope of a diagram.
 setEnvelope :: forall b v m n. (OrderedField n, Metric v, Monoid' m)
           => Envelope v n -> QDiagram b v n m -> QDiagram b v n m
-<<<<<<< HEAD
 setEnvelope e
   = applySpre (inj . toDeletable $ e)
   . applySpre (inj (deleteL :: Deletable (Envelope v n)))
   . applySpost (inj (deleteR :: Deletable (Envelope v n)))
- 
+
 -- | Get the trace of a diagram.
-=======
-setEnvelope e =
-    over _Wrapped' ( D.applyUpre (inj . toDeletable $ e)
-                . D.applyUpre (inj (deleteL :: Deletable (Envelope v n)))
-                . D.applyUpost (inj (deleteR :: Deletable (Envelope v n)))
-              )
-
--- | Lens onto the 'Trace' of a 'QDiagram'.
->>>>>>> 776232a8
 trace :: (Metric v, OrderedField n, Semigroup m) =>
          Lens' (QDiagram b v n m) (Contextual v n (Trace v n))
 trace = lens (fmap unDelete . getS) ((=<<<) . flip setTrace)
@@ -317,90 +287,11 @@
 -- | Replace the trace of a diagram.
 setTrace :: forall b v n m. (OrderedField n, Metric v, Semigroup m)
          => Trace v n -> QDiagram b v n m -> QDiagram b v n m
-<<<<<<< HEAD
 setTrace t
   = applySpre (inj . toDeletable $ t)
   . applySpre (inj (deleteL :: Deletable (Trace v n)))
   . applySpost (inj (deleteR :: Deletable (Trace v n)))
-=======
-setTrace t = over _Wrapped' ( D.applyUpre (inj . toDeletable $ t)
-                            . D.applyUpre (inj (deleteL :: Deletable (Trace v n)))
-                            . D.applyUpost (inj (deleteR :: Deletable (Trace v n)))
-                            )
-
--- | Lens onto the 'SubMap' of a 'QDiagram' (/i.e./ an association from
---   names to subdiagrams).
-subMap :: (Metric v, Semigroup m, OrderedField n)
-       => Lens' (QDiagram b v n m) (SubMap b v n m)
-subMap = lens (unDelete . getU' . view _Wrapped') (flip setMap)
-  where
-    setMap :: (Metric v, Semigroup m, OrderedField n) =>
-              SubMap b v n m -> QDiagram b v n m -> QDiagram b v n m
-    setMap m = over _Wrapped' ( D.applyUpre . inj . toDeletable $ m)
-
--- | Get a list of names of subdiagrams and their locations.
-names :: (Metric v, Semigroup m, OrderedField n)
-      => QDiagram b v n m -> [(Name, [Point v n])]
-names = (map . second . map) location . M.assocs . view (subMap . _Wrapped')
-
--- | Attach an atomic name to a certain subdiagram, computed from the
---   given diagram /with the mapping from name to subdiagram
---   included/.  The upshot of this knot-tying is that if @d' = d #
---   named x@, then @lookupName x d' == Just d'@ (instead of @Just
---   d@).
-nameSub :: (IsName nm , Metric v, OrderedField n, Semigroup m)
-  => (QDiagram b v n m -> Subdiagram b v n m) -> nm -> QDiagram b v n m -> QDiagram b v n m
-nameSub s n d = d'
-  where d' = over _Wrapped' (D.applyUpre . inj . toDeletable $ fromNames [(n,s d')]) d
-
--- | Lookup the most recent diagram associated with (some
---   qualification of) the given name.
-lookupName :: (IsName nm, Metric v, Semigroup m, OrderedField n)
-           => nm -> QDiagram b v n m -> Maybe (Subdiagram b v n m)
-lookupName n d = lookupSub (toName n) (d^.subMap) >>= listToMaybe
-
--- | Given a name and a diagram transformation indexed by a
---   subdiagram, perform the transformation using the most recent
---   subdiagram associated with (some qualification of) the name,
---   or perform the identity transformation if the name does not exist.
-withName :: (IsName nm, Metric v
-            , Semigroup m, OrderedField n)
-         => nm -> (Subdiagram b v n m -> QDiagram b v n m -> QDiagram b v n m)
-         -> QDiagram b v n m -> QDiagram b v n m
-withName n f d = maybe id f (lookupName n d) d
-
--- | Given a name and a diagram transformation indexed by a list of
---   subdiagrams, perform the transformation using the
---   collection of all such subdiagrams associated with (some
---   qualification of) the given name.
-withNameAll :: (IsName nm, Metric v
-               , Semigroup m, OrderedField n)
-            => nm -> ([Subdiagram b v n m] -> QDiagram b v n m -> QDiagram b v n m)
-            -> QDiagram b v n m -> QDiagram b v n m
-withNameAll n f d = f (fromMaybe [] (lookupSub (toName n) (d^.subMap))) d
-
--- | Given a list of names and a diagram transformation indexed by a
---   list of subdiagrams, perform the transformation using the
---   list of most recent subdiagrams associated with (some qualification
---   of) each name.  Do nothing (the identity transformation) if any
---   of the names do not exist.
-withNames :: (IsName nm, Metric v
-             , Semigroup m, OrderedField n)
-          => [nm] -> ([Subdiagram b v n m] -> QDiagram b v n m -> QDiagram b v n m)
-          -> QDiagram b v n m -> QDiagram b v n m
-withNames ns f d = maybe id f ns' d
-  where
-    nd = d^.subMap
-    ns' = T.sequence (map ((listToMaybe=<<) . ($ nd) . lookupSub . toName) ns)
-
--- | \"Localize\" a diagram by hiding all the names, so they are no
---   longer visible to the outside.
-localize :: forall b v n m. (Metric v, OrderedField n, Semigroup m)
-         => QDiagram b v n m -> QDiagram b v n m
-localize = over _Wrapped' ( D.applyUpre  (inj (deleteL :: Deletable (SubMap b v n m)))
-                   . D.applyUpost (inj (deleteR :: Deletable (SubMap b v n m)))
-                   )
->>>>>>> 776232a8
+
 
 -- | Get the query function associated with a diagram.
 query :: Monoid m => QDiagram b v n m -> Contextual v n (Query v n m)
@@ -433,7 +324,7 @@
 --   trace, subdiagram map, and query function.
 mkQD :: Prim b v n -> Envelope v n -> Trace v n -> Query v n m
      -> QDiagram b v n m
-mkQD p e t q = QD . review _Wrapped' 
+mkQD p e t q = QD . review _Wrapped'
                $ const (RTree (Node (RPrim p) [])
                , toDeletable e *: toDeletable t *: q *: ())
 
@@ -539,7 +430,7 @@
 --
 instance (Metric v, OrderedField n, Semigroup m)
       => HasStyle (QDiagram b v n m) where
-  applyStyle s = (over (_Wrapping QD) . fmap . first 
+  applyStyle s = (over (_Wrapping QD) . fmap . first
                . over (_Wrapping RTree)) (\t -> (Node (RStyle s) [t]))
 
 ---- Juxtaposable
@@ -564,7 +455,7 @@
   -- Diagrams.Core.Envelope.  However, it looks like we could split
   -- the Context type and Contextual monad out into a new module;
   -- Context itself does not mention Envelope, only Summary.
-  
+
 ---- Traced
 
 instance (Metric v, OrderedField n, Semigroup m)
@@ -613,15 +504,9 @@
 
 -- | Diagrams can be qualified so that all their named points can
 --   now be referred to using the qualification prefix.
-<<<<<<< HEAD
 -- instance (Metric v, OrderedField n, Semigroup m)
-      -- => Qualifiable (QDiagram b v n m) where
-  -- (|>) = over _Wrapped' . D.applyD . inj . toName
-=======
-instance (Metric v, OrderedField n, Semigroup m)
-      => Qualifiable (QDiagram b v n m) where
-  (.>>) = over _Wrapped' . D.applyD . inj . toName
->>>>>>> 776232a8
+--       => Qualifiable (QDiagram b v n m) where
+--   (.>>) = over _Wrapped' . D.applyD . inj . toName
 
 
 ------------------------------------------------------------
@@ -669,7 +554,7 @@
 instance (Metric v, OrderedField n)
       => HasOrigin (Subdiagram b v n m) where
   moveOriginTo = translate . (origin .-.)
-  
+
 instance (Metric v, Floating n)
     => Transformable (Subdiagram b v n m) where
   transform t' (Subdiagram d t c) = Subdiagram d (t' <> t) c
@@ -687,18 +572,9 @@
 --   attributes.  @getSub@ simply applies the transformation and
 --   attributes to the diagram to get the corresponding \"top-level\"
 --   diagram.
-<<<<<<< HEAD
--- getSub :: ( Metric v
-          -- , Floating n, Ord n
-          -- , Semigroup m
-          -- )
-       -- => Subdiagram b v n m -> QDiagram b v n m
+-- getSub :: (Metric v, OrderedField n, Semigroup m)
+--        => Subdiagram b v n m -> QDiagram b v n m
 -- getSub (Subdiagram d a) = over _Wrapped' (D.applyD a) d
-=======
-getSub :: (Metric v, OrderedField n, Semigroup m)
-       => Subdiagram b v n m -> QDiagram b v n m
-getSub (Subdiagram d a) = over _Wrapped' (D.applyD a) d
->>>>>>> 776232a8
 
 -- | Extract the \"raw\" content of a subdiagram, by throwing away the
 --   context.
@@ -824,7 +700,6 @@
 -- Backends  -----------------------------------------------
 ------------------------------------------------------------
 
-<<<<<<< HEAD
 data RNode b v n a = RStyle (Style v n) -- ^ A style node.
                    | RAnnot a
                    | RPrim (Prim b v n) -- ^ A primitive.
@@ -838,27 +713,6 @@
   transform _ (RAnnot a)         = RAnnot a
   transform t (RPrim (Prim v))   = RPrim $ transform t (Prim v)
   transform _ REmpty             = REmpty
-=======
--- | A 'DTree' is a raw tree representation of a 'QDiagram', with all
---   the @u@-annotations removed.  It is used as an intermediate type
---   by diagrams-core; backends should not need to make use of it.
---   Instead, backends can make use of 'RTree', which 'DTree' gets
---   compiled and optimized to.
-type DTree b v n a = Tree (DNode b v n a)
-
-data DNode b v n a = DStyle (Style v n)
-                   | DTransform (Transformation v n)
-                   | DAnnot a
-                   | DDelay
-                     -- ^ @DDelay@ marks a point where a delayed subtree
-                     --   was expanded.  Such subtrees already take all
-                     --   non-frozen transforms above them into account,
-                     --   so when later processing the tree, upon
-                     --   encountering a @DDelay@ node we must drop any
-                     --   accumulated non-frozen transformation.
-                   | DPrim (Prim b v n)
-                   | DEmpty
->>>>>>> 776232a8
 
 -- | An 'RTree' is a compiled and optimized representation of a
 --   'QDiagram', which can be used by backends.  They have the
@@ -886,11 +740,6 @@
 -- | The empty @RTree@.
 emptyRTree :: RTree b v n a
 emptyRTree = RTree (Node REmpty [])
-
-data RNode b v n a = RStyle (Style v n) -- ^ A style node.
-                   | RAnnot a
-                   | RPrim (Prim b v n) -- ^ A primitive.
-                   | REmpty
 
 -- | Prism onto a style of an 'RNode'.
 _RStyle :: Prism' (RNode b v n a) (Style v n)
