--- conflicted
+++ resolved
@@ -64,13 +64,8 @@
        , mkQD, pointDiagram
 
          -- ** Extracting information
-<<<<<<< HEAD
---       , envelope, trace, query, sample
---       , value, resetValue, clearValue
-=======
        , envelope, trace, query, sample
        , value, resetValue, clearValue
->>>>>>> d23d4f59
 
          -- ** Combining diagrams
 
