--- conflicted
+++ resolved
@@ -274,34 +274,22 @@
 --   * name/subdiagram associations (see "Diagrams.Core.Names")
 --
 --   * query functions (see "Diagrams.Core.Query")
-<<<<<<< HEAD
-type UpAnnots b v m = Deletable (Envelope v)
-                  ::: Deletable (Trace v)
-                  ::: Deletable SubMap
-                  ::: Query v m
-                  ::: ()
-
--- | Monoidal annotations which travel down the diagram tree,
---   /i.e./ which accumulate along each path to a leaf (and which can
---   act on the upwards-travelling annotations):
-=======
 type Summary b v m = Deletable (Envelope v)
                  ::: Deletable (Trace v)
-                 ::: Deletable (SubMap b v m)
+                 ::: Deletable SubMap
                  ::: Query v m
                  ::: ()
 
 -- | The (monoidal) context in which a diagram is interpreted.
 --   Contexts can be thought of as accumulating along each path to a
 --   leaf:
->>>>>>> 6e105ccc
 --
 --   * styles (see "Diagrams.Core.Style")
 --
 --   * names (see "Diagrams.Core.Names")
 type Context b v m = Style v
                  ::: Name
-                 ::: SubMap b v m
+                 ::: SubMap
                  ::: ()
 
 --------------------------------------------------
@@ -412,259 +400,9 @@
 
 -- | Get the subdiagram map (/i.e./ an association from names to
 --   subdiagrams) of a diagram.
-{-
-subMap :: (HasLinearMap v, InnerSpace v, Semigroup m, OrderedField (Scalar v)) =>
-<<<<<<< HEAD
-          Lens' (QDiagram b v m) (SubMap b v m)
-subMap = lens (unDelete . getU' . view _Wrapped') (flip setMap) where
-  setMap :: (HasLinearMap v, InnerSpace v, Semigroup m, OrderedField (Scalar v)) =>
-            SubMap b v m -> QDiagram b v m -> QDiagram b v m
-  setMap m = over _Wrapped' ( D.applyUpre . inj . toDeletable $ m)
--}
-
--- | Get a list of names of subdiagrams and their locations.
--- names :: (HasLinearMap v, InnerSpace v, Semigroup m, OrderedField (Scalar v))
---         => QDiagram b v m -> [(Name, [Point v])]
--- names = (map . second . map) location . M.assocs . view (subMap . _Wrapped')
-
--- | Attach an atomic name to a certain subdiagram, computed from the
---   given diagram /with the mapping from name to subdiagram
---   included/.  The upshot of this knot-tying is that if @d' = d #
---   named x@, then @lookupName x d' == Just d'@ (instead of @Just
---   d@).
-{-
-nameSub :: ( IsName n
-           , HasLinearMap v, InnerSpace v, OrderedField (Scalar v), Semigroup m)
-        => (QDiagram b v m -> Subdiagram b v m) -> n -> QDiagram b v m -> QDiagram b v m
-nameSub s n d = d'
-  where d' = over _Wrapped' (D.applyUpre . inj . toDeletable $ fromNames [(n,s d')]) d
--}
-
--- | Lookup the most recent diagram associated with (some
---   qualification of) the given name.
-{-
-lookupName :: (IsName n, HasLinearMap v, InnerSpace v
-              , Semigroup m, OrderedField (Scalar v))
-           => n -> QDiagram b v m -> Maybe (Subdiagram b v m)
-lookupName n d = lookupSub (toName n) (d^.subMap) >>= listToMaybe
--}
-
--- | Given a name and a diagram transformation indexed by a
---   subdiagram, perform the transformation using the most recent
---   subdiagram associated with (some qualification of) the name,
---   or perform the identity transformation if the name does not exist.
-{-
-withName :: (IsName n, HasLinearMap v, InnerSpace v
-            , Semigroup m, OrderedField (Scalar v))
-         => n -> (Subdiagram b v m -> QDiagram b v m -> QDiagram b v m)
-         -> QDiagram b v m -> QDiagram b v m
-withName n f d = maybe id f (lookupName n d) d
--}
-
--- | Given a name and a diagram transformation indexed by a list of
---   subdiagrams, perform the transformation using the
---   collection of all such subdiagrams associated with (some
---   qualification of) the given name.
-{-
-withNameAll :: (IsName n, HasLinearMap v, InnerSpace v
-               , Semigroup m, OrderedField (Scalar v))
-            => n -> ([Subdiagram b v m] -> QDiagram b v m -> QDiagram b v m)
-            -> QDiagram b v m -> QDiagram b v m
-withNameAll n f d = f (fromMaybe [] (lookupSub (toName n) (d^.subMap))) d
--}
-
--- | Given a list of names and a diagram transformation indexed by a
---   list of subdiagrams, perform the transformation using the
---   list of most recent subdiagrams associated with (some qualification
---   of) each name.  Do nothing (the identity transformation) if any
---   of the names do not exist.
-{-
-withNames :: (IsName n, HasLinearMap v, InnerSpace v
-             , Semigroup m, OrderedField (Scalar v))
-          => [n] -> ([Subdiagram b v m] -> QDiagram b v m -> QDiagram b v m)
-          -> QDiagram b v m -> QDiagram b v m
-withNames ns f d = maybe id f ns' d
-  where
-    nd = d^.subMap
-    ns' = T.sequence (map ((listToMaybe=<<) . ($nd) . lookupSub . toName) ns)
--}
-
--- | \"Localize\" a diagram by hiding all the names, so they are no
---   longer visible to the outside.
-localize :: forall b v m. ( HasLinearMap v, InnerSpace v
-                          , OrderedField (Scalar v), Semigroup m
-                          )
-            => QDiagram b v m -> QDiagram b v m
-localize = over _Wrapped' ( D.applyUpre  (inj (deleteL :: Deletable SubMap))
-                   . D.applyUpost (inj (deleteR :: Deletable SubMap))
-                   )
-
--- | A 'Setter' over the existing style annotations of a diagram. For
---   this to be used safely, the function applied to @Style v@ should be a
---   monoid homomorphism.
-styles :: Setter' (QDiagram b v m) (Style v)
-styles = _Wrapped'.sets D.mapD.l.sets mapR
-  where l :: Setter' (DownAnnots v) (Transformation v :+: Style v)
-        l = val'
-
--- | Get the query function associated with a diagram.
-query :: Monoid m => QDiagram b v m -> Query v m
-query = getU' . view _Wrapped'
-
--- | Sample a diagram's query function at a given point.
-sample :: Monoid m => QDiagram b v m -> Point v -> m
-sample = runQuery . query
-
--- | Set the query value for 'True' points in a diagram (/i.e./ points
---   \"inside\" the diagram); 'False' points will be set to 'mempty'.
-value :: Monoid m => m -> QDiagram b v Any -> QDiagram b v m
-value m = fmap fromAny
-  where fromAny (Any True)  = m
-        fromAny (Any False) = mempty
-
--- | Reset the query values of a diagram to @True@/@False@: any values
---   equal to 'mempty' are set to 'False'; any other values are set to
---   'True'.
-resetValue :: (Eq m, Monoid m) => QDiagram b v m -> QDiagram b v Any
-resetValue = fmap toAny
-  where toAny m | m == mempty = Any False
-                | otherwise   = Any True
-
--- | Set all the query values of a diagram to 'False'.
-clearValue :: QDiagram b v m -> QDiagram b v Any
-clearValue = fmap (const (Any False))
-
--- | Create a diagram from a single primitive, along with an envelope,
---   trace, subdiagram map, and query function.
-mkQD :: Prim b v -> Envelope v -> Trace v -> SubMap -> Query v m
-     -> QDiagram b v m
-mkQD p = mkQD' (PrimLeaf p)
-
--- | Create a diagram from a generic QDiaLeaf, along with an envelope,
---   trace, subdiagram map, and query function.
-mkQD' :: QDiaLeaf b v m -> Envelope v -> Trace v -> SubMap -> Query v m
-      -> QDiagram b v m
-mkQD' l e t n q
-  = QD $ D.leaf (toDeletable e *: toDeletable t *: toDeletable n *: q *: ()) l
-
-------------------------------------------------------------
---  Instances
-------------------------------------------------------------
-
----- Monoid
-
--- | Diagrams form a monoid since each of their components do: the
---   empty diagram has no primitives, an empty envelope, an empty
---   trace, no named subdiagrams, and a constantly empty query
---   function.
---
---   Diagrams compose by aligning their respective local origins.  The
---   new diagram has all the primitives and all the names from the two
---   diagrams combined, and query functions are combined pointwise.
---   The first diagram goes on top of the second.  \"On top of\"
---   probably only makes sense in vector spaces of dimension lower
---   than 3, but in theory it could make sense for, say, 3-dimensional
---   diagrams when viewed by 4-dimensional beings.
-instance (HasLinearMap v, InnerSpace v, OrderedField (Scalar v), Semigroup m)
-  => Monoid (QDiagram b v m) where
-  mempty  = QD D.empty
-  mappend = (<>)
-
-instance (HasLinearMap v, InnerSpace v, OrderedField (Scalar v), Semigroup m)
-  => Semigroup (QDiagram b v m) where
-  (QD d1) <> (QD d2) = QD (d2 <> d1)
-    -- swap order so that primitives of d2 come first, i.e. will be
-    -- rendered first, i.e. will be on the bottom.
-
--- | A convenient synonym for 'mappend' on diagrams, designed to be
---   used infix (to help remember which diagram goes on top of which
---   when combining them, namely, the first on top of the second).
-atop :: (HasLinearMap v, OrderedField (Scalar v), InnerSpace v, Semigroup m)
-     => QDiagram b v m -> QDiagram b v m -> QDiagram b v m
-atop = (<>)
-
-infixl 6 `atop`
-
----- Functor
-
-instance Functor (QDiagram b v) where
-  fmap f = over (_Wrapping QD)
-           ( (D.mapU . second . second)
-             ( (second . first . fmap . fmap) f
-             )
-           . (fmap . fmap) f
-           )
-
----- Applicative
-
--- XXX what to do with this?
--- A diagram with queries of result type @(a -> b)@ can be \"applied\"
---   to a diagram with queries of result type @a@, resulting in a
---   combined diagram with queries of result type @b@.  In particular,
---   all components of the two diagrams are combined as in the
---   @Monoid@ instance, except the queries which are combined via
---   @(<*>)@.
-
--- instance (Backend b v, s ~ Scalar v, AdditiveGroup s, Ord s)
---            => Applicative (QDiagram b v) where
---   pure a = Diagram mempty mempty mempty (Query $ const a)
-
---   (Diagram ps1 bs1 ns1 smp1) <*> (Diagram ps2 bs2 ns2 smp2)
---     = Diagram (ps1 <> ps2) (bs1 <> bs2) (ns1 <> ns2) (smp1 <*> smp2)
-
----- HasStyle
-
-instance (HasLinearMap v, InnerSpace v, OrderedField (Scalar v), Semigroup m)
-      => HasStyle (QDiagram b v m) where
-  applyStyle = over _Wrapped' . D.applyD . inj
-             . (inR :: Style v -> Transformation v :+: Style v)
-
----- Juxtaposable
-
-instance (HasLinearMap v, InnerSpace v, OrderedField (Scalar v), Monoid' m)
-      => Juxtaposable (QDiagram b v m) where
-  juxtapose = juxtaposeDefault
-
----- Enveloped
-
-instance (HasLinearMap v, InnerSpace v, OrderedField (Scalar v), Monoid' m)
-         => Enveloped (QDiagram b v m) where
-  getEnvelope = view envelope
-
----- Traced
-
-instance (HasLinearMap v, VectorSpace v, Ord (Scalar v), InnerSpace v
-         , Semigroup m, Fractional (Scalar v), Floating (Scalar v))
-         => Traced (QDiagram b v m) where
-  getTrace = view trace
-
----- HasOrigin
-
--- | Every diagram has an intrinsic \"local origin\" which is the
---   basis for all combining operations.
-instance (HasLinearMap v, InnerSpace v, OrderedField (Scalar v), Semigroup m)
-      => HasOrigin (QDiagram b v m) where
-
-  moveOriginTo = translate . (origin .-.)
-
----- Transformable
-
--- | Diagrams can be transformed by transforming each of their
---   components appropriately.
-instance (HasLinearMap v, OrderedField (Scalar v), InnerSpace v, Semigroup m)
-      => Transformable (QDiagram b v m) where
-  transform = over _Wrapped' . D.applyD . transfToAnnot
-
----- Qualifiable
-
--- | Diagrams can be qualified so that all their named points can
---   now be referred to using the qualification prefix.
-instance (HasLinearMap v, InnerSpace v, OrderedField (Scalar v), Semigroup m)
-      => Qualifiable (QDiagram b v m) where
-  (|>) = over _Wrapped' . D.applyD . inj . toName
-=======
-          QDiagram b v m -> Contextual b v m (SubMap b v m)
-subMap = fmap unDelete . getS
+-- subMap :: (HasLinearMap v, InnerSpace v, Semigroup m, OrderedField (Scalar v)) =>
+--           QDiagram b v m -> Contextual b v m (SubMap b v m)
+-- subMap = fmap unDelete . getS
 
 -- -- | Get a list of names of subdiagrams and their locations.
 -- names :: (HasLinearMap v, InnerSpace v, Semigroup m, OrderedField (Scalar v))
@@ -890,7 +628,6 @@
 -- instance (HasLinearMap v, InnerSpace v, OrderedField (Scalar v), Semigroup m)
 --       => Qualifiable (QDiagram b v m) where
 --   (|>) = over _Wrapped' . D.applyD . inj . toName
->>>>>>> 6e105ccc
 
 
 ------------------------------------------------------------
@@ -924,7 +661,7 @@
                empty
 
 instance Functor (Subdiagram b v) where
-  fmap f (Subdiagram d t c) = Subdiagram (fmap f d) t ((second . second . first . fmap) f c)
+  fmap f (Subdiagram d t c) = Subdiagram (fmap f d) t c
 
 -- instance (OrderedField (Scalar v), InnerSpace v, HasLinearMap v, Monoid' m)
 --       => Enveloped (Subdiagram b v m) where
