{-# LANGUAGE CPP                        #-}
{-# LANGUAGE FlexibleContexts           #-}
{-# LANGUAGE FlexibleInstances          #-}
{-# LANGUAGE GeneralizedNewtypeDeriving #-}
{-# LANGUAGE MultiParamTypeClasses      #-}
{-# LANGUAGE StandaloneDeriving         #-}
{-# LANGUAGE TypeFamilies               #-}
{-# LANGUAGE UndecidableInstances       #-}

-----------------------------------------------------------------------------
-- |
-- Module      :  Diagrams.Core.Trace
-- Copyright   :  (c) 2012-2015 diagrams-core team (see LICENSE)
-- License     :  BSD-style (see LICENSE)
-- Maintainer  :  diagrams-discuss@googlegroups.com
--
-- @diagrams-core@ defines the core library of primitives
-- forming the basis of an embedded domain-specific language for
-- describing and rendering diagrams.
--
-- The @Trace@ module defines a data type and type class for
-- \"traces\", aka functional boundaries, essentially corresponding to
-- embedding a raytracer with each diagram.
--
-----------------------------------------------------------------------------

module Diagrams.Core.Trace
       ( -- * SortedList
         SortedList
       , mkSortedList, getSortedList, onSortedList, unsafeOnSortedList

         -- * Traces
       , Trace(Trace)

       , appTrace
       , mkTrace

         -- * Traced class

       , Traced(..)

         -- * Computing with traces

       , traceV, traceP
       , maxTraceV, maxTraceP
       , getRayTrace
       , rayTraceV, rayTraceP
       , maxRayTraceV, maxRayTraceP

       ) where

#if __GLASGOW_HASKELL__ < 710
import           Control.Applicative
#endif
import           Control.Lens
import           Data.List               (sort)
import qualified Data.Map                as M
import           Data.Semigroup
import qualified Data.Set                as S

import           Diagrams.Core.Context
import           Diagrams.Core.HasOrigin
import           Diagrams.Core.Transform
import           Diagrams.Core.V

import           Linear.Affine
import           Linear.Vector


------------------------------------------------------------
--  SortedList  --------------------------------------------
------------------------------------------------------------

-- Traces return sorted lists of intersections, so we define a newtype
-- wrapper to represent sorted lists.

-- | A newtype wrapper around a list which maintains the invariant
--   that the list is sorted.  The constructor is not exported; use
--   the smart constructor 'mkSortedList' (which sorts the given list)
--   instead.
newtype SortedList a = SortedList [a]

-- | A smart constructor for the 'SortedList' type, which sorts the
--   input to ensure the 'SortedList' invariant.
mkSortedList :: Ord a => [a] -> SortedList a
mkSortedList = SortedList . sort

-- | Project the (guaranteed sorted) list out of a 'SortedList'
--   wrapper.
getSortedList :: SortedList a -> [a]
getSortedList (SortedList as) = as

-- | Apply a list function to a 'SortedList'.  The function need not
--   result in a sorted list; the result will be sorted before being
--   rewrapped as a 'SortedList'.
onSortedList :: Ord b => ([a] -> [b]) -> SortedList a -> SortedList b
onSortedList f = unsafeOnSortedList (sort . f)

-- | Apply an /order-preserving/ list function to a 'SortedList'.  No
--   sorts or checks are done.
unsafeOnSortedList :: ([a] -> [b]) -> SortedList a -> SortedList b
unsafeOnSortedList f (SortedList as) = SortedList (f as)

-- | Merge two sorted lists.  The result is the sorted list containing
--   all the elements of both input lists (with duplicates).
merge :: Ord a => SortedList a -> SortedList a -> SortedList a
merge (SortedList as) (SortedList bs) = SortedList (merge' as bs)
  where
    merge' xs []         = xs
    merge' [] ys         = ys
    merge' (x:xs) (y:ys) =
      if x <= y
        then x : merge' xs (y:ys)
        else y : merge' (x:xs) ys

-- | 'SortedList' forms a semigroup with 'merge' as composition.
instance Ord a => Semigroup (SortedList a) where
  (<>) = merge

-- | 'SortedList' forms a monoid with 'merge' and the empty list.
instance Ord a => Monoid (SortedList a) where
  mappend = (<>)
  mempty = SortedList []

------------------------------------------------------------
--  Trace  -------------------------------------------------
------------------------------------------------------------

-- > traceEx = mkTraceDia def

-- | Every diagram comes equipped with a /trace/.  Intuitively, the
--   trace for a diagram is like a raytracer: given a line
--   (represented as a base point and a direction vector), the trace
--   computes a sorted list of signed distances from the base point to
--   all intersections of the line with the boundary of the
--   diagram.
--
--   Note that the outputs are not absolute distances, but multipliers
--   relative to the input vector.  That is, if the base point is @p@
--   and direction vector is @v@, and one of the output scalars is
--   @s@, then there is an intersection at the point @p .+^ (s *^ v)@.
--
--   <<diagrams/src_Diagrams_Core_Trace_traceEx.svg#diagram=traceEx&width=200>>

newtype Trace v n = Trace { appTrace :: Point v n -> v n -> SortedList n }

instance Wrapped (Trace v n) where
  type Unwrapped (Trace v n) = Point v n -> v n -> SortedList n
  _Wrapped' = iso appTrace Trace

instance Rewrapped (Trace v n) (Trace v' n')

mkTrace :: (Point v n -> v n -> SortedList n) -> Trace v n
mkTrace = Trace

-- | Traces form a semigroup with pointwise minimum as composition.
--   Hence, if @t1@ is the trace for diagram @d1@, and
--   @e2@ is the trace for @d2@, then @e1 \`mappend\` e2@
--   is the trace for @d1 \`atop\` d2@.

deriving instance (Ord n) => Semigroup (Trace v n)

deriving instance (Ord n) => Monoid (Trace v n)

type instance V (Trace v n) = v
type instance N (Trace v n) = n

instance (Additive v, Num n) => HasOrigin (Trace v n) where
  moveOriginTo (P u) = _Wrapping' Trace %~ \f p -> f (p .+^ u)

instance Show (Trace v n) where
  show _ = "<trace>"

------------------------------------------------------------
--  Transforming traces  -----------------------------------
------------------------------------------------------------

instance (Additive v, Num n) => Transformable (Trace v n) where
  transform t = _Wrapped %~ \f p v -> f (papply (inv t) p) (apply (inv t) v)

------------------------------------------------------------
--  Traced class  ------------------------------------------
------------------------------------------------------------

-- | @Traced@ abstracts over things which have a trace.
class (Additive (V a), Ord (N a)) => Traced a where

  -- | Compute the trace of an object.
  getTrace :: a -> Contextual (V a) (N a) (Trace (V a) (N a))

<<<<<<< HEAD
instance (Ord n, Additive v) => Traced (Trace v n) where
  getTrace = return
=======
instance (Additive v, Ord n) => Traced (Trace v n) where
  getTrace = id
>>>>>>> 776232a8

-- | The trace of a single point is the empty trace, /i.e./ the one
--   which returns no intersection points for every query.  Arguably
--   it should return a single finite distance for vectors aimed
--   directly at the given point, but due to floating-point inaccuracy
--   this is problematic.  Note that the envelope for a single point
--   is /not/ the empty envelope (see "Diagrams.Core.Envelope").
<<<<<<< HEAD
instance (Ord n, Additive v) => Traced (Point v n) where
  getTrace = return . const mempty
=======
instance (Additive v, Ord n) => Traced (Point v n) where
  getTrace = const mempty
>>>>>>> 776232a8

instance Traced t => Traced (TransInv t) where
  getTrace = getTrace . op TransInv

instance (Traced a, Traced b, SameSpace a b) => Traced (a,b) where
  getTrace (x,y) = getTrace x <> getTrace y

instance (Traced b) => Traced [b] where
  getTrace = mconcat . map getTrace

instance (Traced b) => Traced (M.Map k b) where
  getTrace = mconcat . map getTrace . M.elems

instance (Traced b) => Traced (S.Set b) where
  getTrace = mconcat . map getTrace . S.elems

------------------------------------------------------------
--  Computing with traces  ---------------------------------
------------------------------------------------------------

-- | Compute the vector from the given point @p@ to the \"smallest\"
--   boundary intersection along the given vector @v@.  The
--   \"smallest\" boundary intersection is defined as the one given by
--   @p .+^ (s *^ v)@ for the smallest (most negative) value of
--   @s@. Return @Nothing@ if there is no intersection.  See also
--   'traceP'.
--
--   See also 'rayTraceV' which uses the smallest /positive/
--   intersection, which is often more intuitive behavior.
--
--   <<diagrams/src_Diagrams_Core_Trace_traceVEx.svg#diagram=traceVEx&width=600>>
traceV :: (n ~ N a, Num n, Traced a) 
       => Point (V a) n -> V a n -> a -> Contextual (V a) (N a) (Maybe (V a n))
traceV p v a = 
  getTrace a >>= \tr ->
  return $ case getSortedList $ op Trace tr p v of
    (s:_) -> Just (s *^ v)
    []    -> Nothing

-- > traceVEx = mkTraceDiasABC def { drawV = True, sFilter = take 1 }


-- | Compute the \"smallest\" boundary point along the line determined
--   by the given point @p@ and vector @v@.  The \"smallest\" boundary
--   point is defined as the one given by @p .+^ (s *^ v)@ for
--   the smallest (most negative) value of @s@. Return @Nothing@ if
--   there is no such boundary point.  See also 'traceV'.
--
--   See also 'rayTraceP' which uses the smallest /positive/
--   intersection, which is often more intuitive behavior.
--
--   <<diagrams/src_Diagrams_Core_Trace_tracePEx.svg#diagram=tracePEx&width=600>>
traceP :: (n ~ N a, Traced a, Num n) 
       => Point (V a) n -> V a n -> a -> Contextual (V a) n (Maybe (Point (V a) n))
traceP p v a = (fmap . fmap) (p .+^) (traceV p v a)

-- > tracePEx = mkTraceDiasABC def { sFilter = take 1 }


-- | Like 'traceV', but computes a vector to the \"largest\" boundary
--   point instead of the smallest. (Note, however, the \"largest\"
--   boundary point may still be in the opposite direction from the
--   given vector, if all the boundary points are, as in the third
--   example shown below.)
--
--   <<diagrams/src_Diagrams_Core_Trace_maxTraceVEx.svg#diagram=maxTraceVEx&width=600>>
maxTraceV :: (n ~ N a, Num n, Traced a) 
          => Point (V a) n -> V a n -> a -> Contextual (V a) n (Maybe (V a n))
maxTraceV p = traceV p . negated

-- > maxTraceVEx = mkTraceDiasABC def { drawV = True, sFilter = dropAllBut1 }


-- | Like 'traceP', but computes the \"largest\" boundary point
--   instead of the smallest. (Note, however, the \"largest\" boundary
--   point may still be in the opposite direction from the given
--   vector, if all the boundary points are.)
--
--   <<diagrams/src_Diagrams_Core_Trace_maxTracePEx.svg#diagram=maxTracePEx&width=600>>
maxTraceP :: (n ~ N a, Num n, Traced a) 
          => Point (V a) n -> V a n -> a -> Contextual (V a) n (Maybe (Point (V a) n))
maxTraceP p v a = (fmap . fmap) (p .+^) (maxTraceV p v a)

-- > maxTracePEx = mkTraceDiasABC def { sFilter = dropAllBut1 }


-- | Get a modified 'Trace' for an object which only returns positive
--   boundary points, /i.e./ those boundary points given by a positive
--   scalar multiple of the direction vector.  Note, this property
--   will be destroyed if the resulting 'Trace' is translated at all.
getRayTrace :: (n ~ N a, Traced a, Num n) => a -> Contextual (V a) n (Trace (V a) n)
getRayTrace a = 
  getTrace a >>= \tr ->
  return $ Trace $ \p v -> 
  unsafeOnSortedList (dropWhile (<0)) $ appTrace tr p v



-- | Compute the vector from the given point to the closest boundary
--   point of the given object in the given direction, or @Nothing@ if
--   there is no such boundary point (as in the third example
--   below). Note that unlike 'traceV', only /positive/ boundary
--   points are considered, /i.e./ boundary points corresponding to a
--   positive scalar multiple of the direction vector.  This is
--   intuitively the \"usual\" behavior of a raytracer, which only
--   considers intersections \"in front of\" the camera.  Compare the
--   second example diagram below with the second example shown for
--   'traceV'.
--
--   <<diagrams/src_Diagrams_Core_Trace_rayTraceVEx.svg#diagram=rayTraceVEx&width=600>>
rayTraceV :: (n ~ N a, Traced a, Num n)
          => Point (V a) n -> V a n -> a -> Contextual (V a) n (Maybe (V a n))
rayTraceV p v a =
  getRayTrace a >>= \tr ->
  return $ case getSortedList $ op Trace tr p v of
    (s:_) -> Just (s *^ v)
    []    -> Nothing

-- > rayTraceVEx = mkTraceDiasABC def { drawV = True, sFilter = take 1 . filter (>0) }


-- | Compute the boundary point on an object which is closest to the
--   given base point in the given direction, or @Nothing@ if there is
--   no such boundary point. Note that unlike 'traceP', only /positive/
--   boundary points are considered, /i.e./ boundary points
--   corresponding to a positive scalar multiple of the direction
--   vector.  This is intuitively the \"usual\" behavior of a raytracer,
--   which only considers intersection points \"in front of\" the
--   camera.
--
--   <<diagrams/src_Diagrams_Core_Trace_rayTracePEx.svg#diagram=rayTracePEx&width=600>>
rayTraceP :: (n ~ N a, Traced a, Num n)
          => Point (V a) n -> V a n -> a -> Contextual (V a) n (Maybe (Point (V a) n))
rayTraceP p v a = (fmap . fmap) (p .+^) (rayTraceV p v a)

-- > rayTracePEx = mkTraceDiasABC def { sFilter = take 1 . filter (>0) }


-- | Like 'rayTraceV', but computes a vector to the \"largest\"
--   boundary point instead of the smallest.  Considers only
--   /positive/ boundary points.
--
--   <<diagrams/src_Diagrams_Core_Trace_maxRayTraceVEx.svg#diagram=maxRayTraceVEx&width=600>>
maxRayTraceV :: (n ~ N a, Traced a, Num n)
             => Point (V a) n -> V a n -> a -> Contextual (V a) n (Maybe (V a n))
maxRayTraceV p v a =
    getRayTrace a >>= \tr ->
    return $ case getSortedList $ op Trace tr p v of
      [] -> Nothing
      xs -> Just (last xs *^ v)

-- > maxRayTraceVEx = mkTraceDiasABC def { drawV = True, sFilter = dropAllBut1 . filter (>0) }


-- | Like 'rayTraceP', but computes the \"largest\" boundary point
--   instead of the smallest.  Considers only /positive/ boundary
--   points.
--
--   <<diagrams/src_Diagrams_Core_Trace_maxRayTracePEx.svg#diagram=maxRayTracePEx&width=600>>
maxRayTraceP :: (n ~ N a, Traced a, Num n)
             => Point (V a) n -> V a n -> a -> Contextual (V a) n (Maybe (Point (V a) n))
maxRayTraceP p v a = (fmap . fmap) (p .+^) (maxRayTraceV p v a)

-- > maxRayTracePEx = mkTraceDiasABC def { sFilter = dropAllBut1 . filter (>0) }


------------------------------------------------------------
-- Drawing trace diagrams
------------------------------------------------------------

-- > import Data.Default.Class
-- > import Control.Lens ((^.))
-- > import Data.Maybe (fromMaybe)
-- >
-- > thingyT :: Trail V2 Double
-- > thingyT =
-- >   fromOffsets
-- >     [ 3 *^ unitX, 3 *^ unitY, 2 *^ unit_X, 1 *^ unit_Y
-- >     , 1 *^ unitX, 1 *^ unit_Y, 2 *^ unit_X, 1 *^ unit_Y ]
-- >
-- > thingy = strokeTrail thingyT
-- >
-- > data TraceDiaOpts
-- >   = TDO { traceShape :: Diagram B
-- >         , basePt     :: P2 Double
-- >         , dirV       :: V2 Double
-- >         , sFilter    :: [Double] -> [Double]
-- >         , drawV      :: Bool
-- >         }
-- >
-- > instance Default TraceDiaOpts where
-- >   def = TDO { traceShape = thingy
-- >             , basePt     = pointB
-- >             , dirV       = 0.3 ^& 0.5
-- >             , sFilter    = id
-- >             , drawV      = False
-- >             }
-- >
-- > pointA = 1 ^& (-1.5)
-- > pointB = 1 ^& 1.2
-- > pointC = 2.5 ^& 3.5
-- >
-- > dot' = circle 0.05 # lw none
-- >
-- > mkTraceDia :: TraceDiaOpts -> Diagram B
-- > mkTraceDia tdo = mconcat
-- >   [ mconcat $ map (place (dot' # fc red)) pts
-- >   , if drawV tdo then resultArrow else mempty
-- >   , arrowAt (basePt tdo) (dirV tdo) # lc blue
-- >   , dot' # fc blue # moveTo (basePt tdo)
-- >   , traceLine (basePt tdo) maxPosPt
-- >   , traceLine (basePt tdo) minNegPt
-- >   , traceShape tdo
-- >   ]
-- >   # centerXY # pad 1.1
-- >   where
-- >     ss  = sFilter tdo . getSortedList
-- >         $ appTrace (traceShape tdo ^. trace) (basePt tdo) (dirV tdo)
-- >     pts = map mkPt ss
-- >     mkPt s = basePt tdo .+^ (s *^ dirV tdo)
-- >     maxPosPt = (mkPt <$>) . safeLast $ filter (>0) ss
-- >     minNegPt = (mkPt <$>) . safeHead $ filter (<0) ss
-- >     minPt = (mkPt <$>) . safeHead $ ss
-- >     resultArrow = fromMaybe mempty (arrowBetween (basePt tdo) <$> minPt)
-- >       # lc green
-- >
-- > safeLast [] = Nothing
-- > safeLast xs = Just $ last xs
-- > safeHead [] = Nothing
-- > safeHead (x:_) = Just x
-- > dropAllBut1 [] = []
-- > dropAllBut1 xs = [last xs]
-- >
-- > traceLine _ Nothing = mempty
-- > traceLine p (Just q) = (p ~~ q) # dashingG [0.1,0.1] 0
-- >
-- > mkTraceDias :: [TraceDiaOpts] -> Diagram B
-- > mkTraceDias = hcat' (with & sep .~ 1) . map mkTraceDia
-- >
-- > mkTraceDiasABC :: TraceDiaOpts -> Diagram B
-- > mkTraceDiasABC tdo = mkTraceDias (map (\p -> tdo { basePt = p }) [pointA, pointB, pointC])<|MERGE_RESOLUTION|>--- conflicted
+++ resolved
@@ -188,13 +188,8 @@
   -- | Compute the trace of an object.
   getTrace :: a -> Contextual (V a) (N a) (Trace (V a) (N a))
 
-<<<<<<< HEAD
 instance (Ord n, Additive v) => Traced (Trace v n) where
   getTrace = return
-=======
-instance (Additive v, Ord n) => Traced (Trace v n) where
-  getTrace = id
->>>>>>> 776232a8
 
 -- | The trace of a single point is the empty trace, /i.e./ the one
 --   which returns no intersection points for every query.  Arguably
@@ -202,13 +197,8 @@
 --   directly at the given point, but due to floating-point inaccuracy
 --   this is problematic.  Note that the envelope for a single point
 --   is /not/ the empty envelope (see "Diagrams.Core.Envelope").
-<<<<<<< HEAD
 instance (Ord n, Additive v) => Traced (Point v n) where
   getTrace = return . const mempty
-=======
-instance (Additive v, Ord n) => Traced (Point v n) where
-  getTrace = const mempty
->>>>>>> 776232a8
 
 instance Traced t => Traced (TransInv t) where
   getTrace = getTrace . op TransInv
@@ -240,9 +230,9 @@
 --   intersection, which is often more intuitive behavior.
 --
 --   <<diagrams/src_Diagrams_Core_Trace_traceVEx.svg#diagram=traceVEx&width=600>>
-traceV :: (n ~ N a, Num n, Traced a) 
+traceV :: (n ~ N a, Num n, Traced a)
        => Point (V a) n -> V a n -> a -> Contextual (V a) (N a) (Maybe (V a n))
-traceV p v a = 
+traceV p v a =
   getTrace a >>= \tr ->
   return $ case getSortedList $ op Trace tr p v of
     (s:_) -> Just (s *^ v)
@@ -261,7 +251,7 @@
 --   intersection, which is often more intuitive behavior.
 --
 --   <<diagrams/src_Diagrams_Core_Trace_tracePEx.svg#diagram=tracePEx&width=600>>
-traceP :: (n ~ N a, Traced a, Num n) 
+traceP :: (n ~ N a, Traced a, Num n)
        => Point (V a) n -> V a n -> a -> Contextual (V a) n (Maybe (Point (V a) n))
 traceP p v a = (fmap . fmap) (p .+^) (traceV p v a)
 
@@ -275,7 +265,7 @@
 --   example shown below.)
 --
 --   <<diagrams/src_Diagrams_Core_Trace_maxTraceVEx.svg#diagram=maxTraceVEx&width=600>>
-maxTraceV :: (n ~ N a, Num n, Traced a) 
+maxTraceV :: (n ~ N a, Num n, Traced a)
           => Point (V a) n -> V a n -> a -> Contextual (V a) n (Maybe (V a n))
 maxTraceV p = traceV p . negated
 
@@ -288,7 +278,7 @@
 --   vector, if all the boundary points are.)
 --
 --   <<diagrams/src_Diagrams_Core_Trace_maxTracePEx.svg#diagram=maxTracePEx&width=600>>
-maxTraceP :: (n ~ N a, Num n, Traced a) 
+maxTraceP :: (n ~ N a, Num n, Traced a)
           => Point (V a) n -> V a n -> a -> Contextual (V a) n (Maybe (Point (V a) n))
 maxTraceP p v a = (fmap . fmap) (p .+^) (maxTraceV p v a)
 
@@ -300,9 +290,9 @@
 --   scalar multiple of the direction vector.  Note, this property
 --   will be destroyed if the resulting 'Trace' is translated at all.
 getRayTrace :: (n ~ N a, Traced a, Num n) => a -> Contextual (V a) n (Trace (V a) n)
-getRayTrace a = 
+getRayTrace a =
   getTrace a >>= \tr ->
-  return $ Trace $ \p v -> 
+  return $ Trace $ \p v ->
   unsafeOnSortedList (dropWhile (<0)) $ appTrace tr p v
 
 
